--- conflicted
+++ resolved
@@ -79,10 +79,6 @@
     script_source: ScriptSource<'a, T>,
 
     // Outer caches for quicker calculation
-<<<<<<< HEAD
-    // TODO:: make it compatible with threading
-=======
->>>>>>> c59a0d1e
     reused_values: &'a Reused,
     sig_cache: &'a Cache<SigCacheKey, bool>,
 
