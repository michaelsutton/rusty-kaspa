#[cfg(test)]
mod tests {
    use crate::{
        block_template::builder::BlockTemplateBuilder,
        errors::{MiningManagerError, MiningManagerResult},
        manager::MiningManager,
        mempool::{
            config::{Config, DEFAULT_MINIMUM_RELAY_TRANSACTION_FEE},
            errors::RuleError,
        },
        model::candidate_tx::CandidateTransaction,
        testutils::consensus_mock::ConsensusMock,
    };
    use kaspa_addresses::Prefix;
    use kaspa_consensus_core::{
        coinbase::MinerData,
        constants::{MAX_TX_IN_SEQUENCE_NUM, SOMPI_PER_KASPA, TX_VERSION},
        errors::tx::{TxResult, TxRuleError},
        mass::transaction_estimated_serialized_size,
        subnets::SUBNETWORK_ID_NATIVE,
        tx::{
            scriptvec, MutableTransaction, ScriptPublicKey, ScriptVec, Transaction, TransactionId, TransactionInput,
            TransactionOutpoint, TransactionOutput, UtxoEntry,
        },
    };
    use kaspa_hashes::Hash;
    use kaspa_txscript::test_helpers::{create_transaction, op_true_script, pay_to_script_hash_signature_script};
    use std::sync::Arc;
<<<<<<< HEAD
=======
    use txscript::{
        pay_to_script_hash_signature_script,
        test_helpers::{create_transaction, op_true_script},
    };
>>>>>>> 20e296fd

    const TARGET_TIME_PER_BLOCK: u64 = 1_000;
    const MAX_BLOCK_MASS: u64 = 500_000;

    // test_validate_and_insert_transaction verifies that valid transactions were successfully inserted into the mempool.
    #[test]
    fn test_validate_and_insert_transaction() {
        const TX_COUNT: u32 = 10;
        let consensus = Arc::new(ConsensusMock::new());
        let mining_manager = MiningManager::new(consensus.clone(), TARGET_TIME_PER_BLOCK, false, MAX_BLOCK_MASS, None);
        let transactions_to_insert = (0..TX_COUNT).map(|i| create_transaction_with_utxo_entry(i, 0)).collect::<Vec<_>>();
        for transaction in transactions_to_insert.iter() {
            let result = mining_manager.validate_and_insert_mutable_transaction(transaction.clone(), false, true);
            assert!(result.is_ok(), "inserting a valid transaction failed");
        }

        // The UtxoEntry was filled manually for those transactions, so the transactions won't be considered orphans.
        // Therefore, all the transactions expected to be contained in the mempool.
        let (transactions_from_pool, _) = mining_manager.get_all_transactions(true, false);
        assert_eq!(
            transactions_to_insert.len(),
            transactions_from_pool.len(),
            "wrong number of transactions in mempool: expected: {}, got: {}",
            transactions_to_insert.len(),
            transactions_from_pool.len()
        );
        transactions_to_insert.iter().for_each(|tx_to_insert| {
            let found_exact_match = transactions_from_pool.contains(tx_to_insert);
            let tx_from_pool = transactions_from_pool.iter().find(|tx_from_pool| tx_from_pool.id() == tx_to_insert.id());
            let found_transaction_id = tx_from_pool.is_some();
            if found_transaction_id && !found_exact_match {
                let tx = tx_from_pool.unwrap();
                assert_eq!(
                    tx_to_insert.calculated_fee.unwrap(),
                    tx.calculated_fee.unwrap(),
                    "wrong fee in transaction {}: expected: {}, got: {}",
                    tx.id(),
                    tx_to_insert.calculated_fee.unwrap(),
                    tx.calculated_fee.unwrap()
                );
                assert_eq!(
                    tx_to_insert.calculated_mass.unwrap(),
                    tx.calculated_mass.unwrap(),
                    "wrong mass in transaction {}: expected: {}, got: {}",
                    tx.id(),
                    tx_to_insert.calculated_mass.unwrap(),
                    tx.calculated_mass.unwrap()
                );
            }
            assert!(found_exact_match, "missing transaction {} in the mempool, no exact match", tx_to_insert.id());
        });

        // The parent's transaction was inserted into the consensus, so we want to verify that
        // the child transaction is not considered an orphan and inserted into the mempool.
        let transaction_not_an_orphan = create_child_and_parent_txs_and_add_parent_to_consensus(&consensus);
        let result = mining_manager.validate_and_insert_transaction(transaction_not_an_orphan.clone(), false, true);
        assert!(result.is_ok(), "inserting the child transaction {} into the mempool failed", transaction_not_an_orphan.id());
        let (transactions_from_pool, _) = mining_manager.get_all_transactions(true, false);
        assert!(
            contained_by_mtxs(transaction_not_an_orphan.id(), &transactions_from_pool),
            "missing transaction {} in the mempool",
            transaction_not_an_orphan.id()
        );
    }

    /// test_simulated_error_in_consensus verifies that a predefined result is actually
    /// returned by the consensus mock as expected when the mempool tries to validate and
    /// insert a transaction.
    #[test]
    fn test_simulated_error_in_consensus() {
        let consensus = Arc::new(ConsensusMock::new());
        let mining_manager = MiningManager::new(consensus.clone(), TARGET_TIME_PER_BLOCK, false, MAX_BLOCK_MASS, None);

        // Build an invalid transaction with some gas and inform the consensus mock about the result it should return
        // when the mempool will submit this transaction for validation.
        let mut transaction = create_transaction_with_utxo_entry(0, 1);
        Arc::make_mut(&mut transaction.tx).gas = 1000;
        let status = Err(TxRuleError::TxHasGas);
        consensus.set_status(transaction.id(), status.clone());

        // Try validate and insert the transaction into the mempool
        let result = into_status(mining_manager.validate_and_insert_transaction(transaction.tx.as_ref().clone(), false, true));

        assert_eq!(
            status, result,
            "Unexpected result when trying to insert an invalid transaction: expected: {status:?}, got: {result:?}",
        );
        let pool_tx = mining_manager.get_transaction(&transaction.id(), true, true);
        assert!(pool_tx.is_none(), "Mempool contains a transaction that should have been rejected");
    }

    /// test_insert_double_transactions_to_mempool verifies that an attempt to insert a transaction
    /// more than once into the mempool will result in raising an appropriate error.
    #[test]
    fn test_insert_double_transactions_to_mempool() {
        let consensus = Arc::new(ConsensusMock::new());
        let mining_manager = MiningManager::new(consensus, TARGET_TIME_PER_BLOCK, false, MAX_BLOCK_MASS, None);

        let transaction = create_transaction_with_utxo_entry(0, 0);

        // submit the transaction to the mempool
        let result = mining_manager.validate_and_insert_mutable_transaction(transaction.clone(), false, true);
        assert!(result.is_ok(), "mempool should have accepted a valid transaction but did not");

        // submit the same transaction again to the mempool
        let result = mining_manager.validate_and_insert_transaction(transaction.tx.as_ref().clone(), false, true);
        assert!(result.is_err(), "mempool should refuse a double submit of the same transaction but accepts it");
        if let Err(MiningManagerError::MempoolError(RuleError::RejectDuplicate(transaction_id))) = result {
            assert_eq!(
                transaction.id(),
                transaction_id,
                "the error returned by the mempool should include id {} but provides {}",
                transaction.id(),
                transaction_id
            );
        } else {
            panic!(
                "the nested error returned by the mempool should be variant RuleError::RejectDuplicate but is {:?}",
                result.err().unwrap()
            );
        }
    }

    // test_double_spend_in_mempool verifies that an attempt to insert a transaction double-spending
    // another transaction already in the mempool will result in raising an appropriate error.
    #[test]
    fn test_double_spend_in_mempool() {
        let consensus = Arc::new(ConsensusMock::new());
        let mining_manager = MiningManager::new(consensus.clone(), TARGET_TIME_PER_BLOCK, false, MAX_BLOCK_MASS, None);

        let transaction = create_child_and_parent_txs_and_add_parent_to_consensus(&consensus);
        assert!(
            consensus.can_finance_transaction(&MutableTransaction::from_tx(transaction.clone())),
            "the consensus mock should have spendable UTXOs for the newly created transaction {}",
            transaction.id()
        );

        let result = mining_manager.validate_and_insert_transaction(transaction.clone(), false, true);
        assert!(result.is_ok(), "the mempool should accept a valid transaction when it is able to populate its UTXO entries");

        let mut double_spending_transaction = transaction.clone();
        double_spending_transaction.outputs[0].value -= 1; // do some minor change so that txID is different
        double_spending_transaction.finalize();
        assert_ne!(
            transaction.id(),
            double_spending_transaction.id(),
            "two transactions differing by only one output value should have different ids"
        );
        let result = mining_manager.validate_and_insert_transaction(double_spending_transaction.clone(), false, true);
        assert!(result.is_err(), "mempool should refuse a double spend transaction but accepts it");
        if let Err(MiningManagerError::MempoolError(RuleError::RejectDoubleSpendInMempool(_, transaction_id))) = result {
            assert_eq!(
                transaction.id(),
                transaction_id,
                "the error returned by the mempool should include id {} but provides {}",
                transaction.id(),
                transaction_id
            );
        } else {
            panic!(
                "the nested error returned by the mempool should be variant RuleError::RejectDoubleSpendInMempool but is {:?}",
                result.err().unwrap()
            );
        }
    }

    // test_handle_new_block_transactions verifies that all the transactions in the block were successfully removed from the mempool.
    #[test]
    fn test_handle_new_block_transactions() {
        let consensus = Arc::new(ConsensusMock::new());
        let mining_manager = MiningManager::new(consensus, TARGET_TIME_PER_BLOCK, false, MAX_BLOCK_MASS, None);

        const TX_COUNT: u32 = 10;
        let transactions_to_insert = (0..TX_COUNT).map(|i| create_transaction_with_utxo_entry(i, 0)).collect::<Vec<_>>();
        for transaction in transactions_to_insert.iter() {
            let result = mining_manager.validate_and_insert_transaction(transaction.tx.as_ref().clone(), false, true);
            assert!(result.is_ok(), "the insertion of a new valid transaction in the mempool failed");
        }

        const PARTIAL_LEN: usize = 3;
        let (first_part, rest) = transactions_to_insert.split_at(PARTIAL_LEN);

        let block_with_first_part = build_block_transactions(first_part.iter().map(|mtx| mtx.tx.as_ref()));
        let block_with_rest = build_block_transactions(rest.iter().map(|mtx| mtx.tx.as_ref()));

        let result = mining_manager.handle_new_block_transactions(&block_with_first_part);
        assert!(
            result.is_ok(),
            "the handling by the mempool of the transactions of a block accepted by the consensus should succeed but returned {result:?}"
        );
        for handled_tx_id in first_part.iter().map(|x| x.id()) {
            assert!(
                mining_manager.get_transaction(&handled_tx_id, true, true).is_none(),
                "the transaction {handled_tx_id} should not be in the mempool"
            );
        }
        // There are no chained/double-spends transactions, and hence it is expected that all the other
        // transactions, will still be included in the mempool.
        for handled_tx_id in rest.iter().map(|x| x.id()) {
            assert!(
                mining_manager.get_transaction(&handled_tx_id, true, true).is_some(),
                "the transaction {handled_tx_id} is lacking from the mempool"
            );
        }

        // Handle all the other transactions.
        let result = mining_manager.handle_new_block_transactions(&block_with_rest);
        assert!(
            result.is_ok(),
            "the handling by the mempool of the transactions of a block accepted by the consensus should succeed but returned {result:?}"            
        );
        for handled_tx_id in rest.iter().map(|x| x.id()) {
            assert!(
                mining_manager.get_transaction(&handled_tx_id, true, true).is_none(),
                "the transaction {handled_tx_id} should no longer be in the mempool"
            );
        }
    }

    #[test]
    // test_double_spend_with_block verifies that any transactions which are now double spends as a result of the block's new transactions
    // will be removed from the mempool.
    fn test_double_spend_with_block() {
        let consensus = Arc::new(ConsensusMock::new());
        let mining_manager = MiningManager::new(consensus, TARGET_TIME_PER_BLOCK, false, MAX_BLOCK_MASS, None);

        let transaction_in_the_mempool = create_transaction_with_utxo_entry(0, 0);
        let result = mining_manager.validate_and_insert_transaction(transaction_in_the_mempool.tx.as_ref().clone(), false, true);
        assert!(result.is_ok());

        let mut double_spend_transaction_in_the_block = create_transaction_with_utxo_entry(0, 0);
        Arc::make_mut(&mut double_spend_transaction_in_the_block.tx).inputs[0].previous_outpoint =
            transaction_in_the_mempool.tx.inputs[0].previous_outpoint;
        let block_transactions = build_block_transactions(std::iter::once(double_spend_transaction_in_the_block.tx.as_ref()));

        let result = mining_manager.handle_new_block_transactions(&block_transactions);
        assert!(result.is_ok());

        assert!(
            mining_manager.get_transaction(&transaction_in_the_mempool.id(), true, true).is_none(),
            "the transaction {} shouldn't be in the mempool since at least one output was already spent",
            transaction_in_the_mempool.id()
        );
    }

    // test_orphan_transactions verifies that a transaction could be a part of a new block template only if it's not an orphan.
    #[test]
    fn test_orphan_transactions() {
        let consensus = Arc::new(ConsensusMock::new());
        let mining_manager = MiningManager::new(consensus.clone(), TARGET_TIME_PER_BLOCK, false, MAX_BLOCK_MASS, None);

        // Before each parent transaction we add a transaction that funds it and insert the funding transaction in the consensus.
        const TX_PAIRS_COUNT: usize = 5;
        let (parent_txs, child_txs) = create_arrays_of_parent_and_children_transactions(&consensus, TX_PAIRS_COUNT);

        assert_eq!(parent_txs.len(), TX_PAIRS_COUNT);
        assert_eq!(child_txs.len(), TX_PAIRS_COUNT);
        for orphan in child_txs.iter() {
            let result = mining_manager.validate_and_insert_transaction(orphan.clone(), false, true);
            assert!(result.is_ok(), "the mempool should accept the valid orphan transaction {}", orphan.id());
        }
        let (populated_txs, orphans) = mining_manager.get_all_transactions(true, true);
        assert!(populated_txs.is_empty(), "the mempool should have no populated transaction since only orphans were submitted");
        for orphan in orphans.iter() {
            assert!(
                contained_by_txs(orphan.id(), &child_txs),
                "orphan transaction {} should exist in the child transactions",
                orphan.id()
            );
        }
        for child in child_txs.iter() {
            assert!(contained_by_mtxs(child.id(), &orphans), "child transaction {} should exist in the orphan pool", child.id());
        }

        // Try to build a block template.
        // It is expected to only contain a coinbase transaction since all children are orphans.
        let miner_data = get_miner_data(Prefix::Testnet);
        let result = mining_manager.get_block_template(&miner_data);
        assert!(result.is_ok(), "failed at getting a block template");

        let template = result.unwrap();
        for block_tx in template.block.transactions.iter().skip(1) {
            assert!(
                !contained_by_txs(block_tx.id(), &child_txs),
                "transaction {} is an orphan and is found in a built block template",
                block_tx.id()
            );
        }

        // Simulate a block having been added to consensus with all but the first parent transactions.
        const SKIPPED_TXS: usize = 1;
        mining_manager.clear_block_template();
        let added_parent_txs = parent_txs.iter().skip(SKIPPED_TXS).cloned().collect::<Vec<_>>();
        added_parent_txs.iter().for_each(|x| consensus.add_transaction(x.clone(), 1));
        let result = mining_manager.handle_new_block_transactions(&build_block_transactions(added_parent_txs.iter()));
        assert!(result.is_ok(), "mining manager should handle new block transactions successfully but returns {result:?}");
        let unorphaned_txs = result.unwrap();
        let (populated_txs, orphans) = mining_manager.get_all_transactions(true, true);
        assert_eq!(
            unorphaned_txs.len(), child_txs.len() - SKIPPED_TXS,
            "the mempool is expected to have unorphaned all but one child transactions after all but one parent transactions were accepted by the consensus: expected: {}, got: {}",
            unorphaned_txs.len(), child_txs.len() - SKIPPED_TXS
        );
        assert_eq!(
            child_txs.len() - SKIPPED_TXS, populated_txs.len(),
            "the mempool is expected to contain all but one child transactions after all but one parent transactions were accepted by the consensus: expected: {}, got: {}",
            child_txs.len() - SKIPPED_TXS, populated_txs.len()
        );
        for populated in populated_txs.iter() {
            assert!(
                contained_by_tx_arcs(populated.id(), &unorphaned_txs),
                "mempool transaction {} should exist in the unorphaned transactions",
                populated.id()
            );
            assert!(
                contained_by_txs(populated.id(), &child_txs),
                "mempool transaction {} should exist in the child transactions",
                populated.id()
            );
        }
        for child in child_txs.iter().skip(SKIPPED_TXS) {
            assert!(
                contained_by_tx_arcs(child.id(), &unorphaned_txs),
                "child transaction {} should exist in the unorphaned transactions",
                child.id()
            );
            assert!(contained_by_mtxs(child.id(), &populated_txs), "child transaction {} should exist in the mempool", child.id());
        }
        assert_eq!(
            SKIPPED_TXS, orphans.len(),
            "the orphan pool is expected to contain one child transaction after all but one parent transactions were accepted by the consensus: expected: {}, got: {}",
            SKIPPED_TXS, orphans.len()
        );
        for orphan in orphans.iter() {
            assert!(
                contained_by_txs(orphan.id(), &child_txs),
                "orphan transaction {} should exist in the child transactions",
                orphan.id()
            );
        }
        for child in child_txs.iter().take(SKIPPED_TXS) {
            assert!(contained_by_mtxs(child.id(), &orphans), "child transaction {} should exist in the orphan pool", child.id());
        }

        // Build a new block template with all ready transactions, meaning all child transactions but one.
        // Note that the call to get_block_template will actually build a new block template and not use the
        // cached block because clear_block_template was called manually. This call is normally initiated by
        // the flow context OnNewBlockTemplate but wasn't in the context of this unit test.
        let result = mining_manager.get_block_template(&miner_data);
        assert!(result.is_ok(), "failed at getting a block template");

        let template = result.unwrap();
        assert_eq!(
            populated_txs.len(),
            template.block.transactions.len() - 1,
            "build block template should contain all ready child transactions: expected: {}, got: {}",
            populated_txs.len(),
            template.block.transactions.len() - 1
        );
        for block_tx in template.block.transactions.iter().skip(1) {
            assert!(
                contained_by_txs(block_tx.id(), &child_txs),
                "transaction {} in the built block template does not exist in ready child transactions",
                block_tx.id()
            );
        }
        for child in child_txs.iter().skip(SKIPPED_TXS) {
            assert!(
                contained_by_txs(child.id(), &template.block.transactions),
                "child transaction {} in the mempool was ready but is not found in the built block template",
                child.id()
            )
        }

        // Simulate the built block being added to consensus
        mining_manager.clear_block_template();
        let added_child_txs = child_txs.iter().skip(SKIPPED_TXS).cloned().collect::<Vec<_>>();
        added_child_txs.iter().for_each(|x| consensus.add_transaction(x.clone(), 2));
        let result = mining_manager.handle_new_block_transactions(&build_block_transactions(added_child_txs.iter()));
        assert!(result.is_ok(), "mining manager should handle new block transactions successfully but returns {result:?}");

        let unorphaned_txs = result.unwrap();
        let (populated_txs, orphans) = mining_manager.get_all_transactions(true, true);
        assert_eq!(
            0,
            unorphaned_txs.len(),
            "the unorphaned transaction set should be empty: expected: {}, got: {}",
            0,
            unorphaned_txs.len()
        );
        assert_eq!(0, populated_txs.len(), "the mempool should be empty: expected: {}, got: {}", 0, populated_txs.len());
        assert_eq!(
            1,
            orphans.len(),
            "the orphan pool should contain one remaining child transaction: expected: {}, got: {}",
            1,
            orphans.len()
        );

        // Add the remaining parent transaction into the mempool
        let result = mining_manager.validate_and_insert_transaction(parent_txs[0].clone(), false, true);
        assert!(result.is_ok(), "the insertion of the remaining parent transaction in the mempool failed");
        let unorphaned_txs = result.unwrap();
        let (populated_txs, orphans) = mining_manager.get_all_transactions(true, true);
        assert_eq!(
            unorphaned_txs.len(), SKIPPED_TXS,
            "the mempool is expected to have unorphaned the remaining child transaction after the matching parent transaction was inserted into the mempool: expected: {}, got: {}",
            unorphaned_txs.len(), SKIPPED_TXS
        );
        assert_eq!(
            SKIPPED_TXS + SKIPPED_TXS,
            populated_txs.len(),
            "the mempool is expected to contain the remaining child/parent transactions pair: expected: {}, got: {}",
            SKIPPED_TXS + SKIPPED_TXS,
            populated_txs.len()
        );
        for parent in parent_txs.iter().take(SKIPPED_TXS) {
            assert!(
                contained_by_mtxs(parent.id(), &populated_txs),
                "mempool transaction {} should exist in the remaining parent transactions",
                parent.id()
            );
        }
        for child in child_txs.iter().take(SKIPPED_TXS) {
            assert!(
                contained_by_mtxs(child.id(), &populated_txs),
                "mempool transaction {} should exist in the remaining child transactions",
                child.id()
            );
        }
        assert_eq!(0, orphans.len(), "the orphan pool is expected to be empty: {}, got: {}", 0, orphans.len());
    }

    /// test_high_priority_transactions verifies that inserting a high priority orphan transaction when the orphan pool is full
    /// evicts a low-priority transaction, if available, or fails if the pool is already filled with high priority transactions.
    #[test]
    fn test_high_priority_transactions() {
        struct TestStep {
            name: &'static str,
            is_high_priority: bool,
            should_enter_orphan_pool: bool,
            should_unorphan: bool,
        }

        impl TestStep {
            fn insert_result(&self) -> &'static str {
                match self.should_enter_orphan_pool {
                    false => "rejected by",
                    true => "inserted into",
                }
            }

            fn parent_insert_result(&self) -> &'static str {
                match (self.should_enter_orphan_pool, self.should_unorphan) {
                    (false, _) => "rejected by",
                    (true, false) => "remove from",
                    (true, true) => "inserted into",
                }
            }
        }

        let tests = vec![
            TestStep {
                name: "low-priority transaction into an empty orphan pool",
                is_high_priority: false,
                should_enter_orphan_pool: true,
                should_unorphan: false,
            },
            TestStep {
                name: "high-priority transaction into a non-full orphan pool",
                is_high_priority: true,
                should_enter_orphan_pool: true,
                should_unorphan: true,
            },
            TestStep {
                name: "high-priority transaction into an orphan pool having some low-priority tx",
                is_high_priority: true,
                should_enter_orphan_pool: true,
                should_unorphan: true,
            },
            TestStep {
                name: "low-priority transaction into an orphan pool filled with high-priority only txs",
                is_high_priority: false,
                should_enter_orphan_pool: false,
                should_unorphan: false,
            },
            TestStep {
                name: "high-priority transaction into an orphan pool filled with high-priority only txs",
                is_high_priority: true,
                should_enter_orphan_pool: false,
                should_unorphan: false,
            },
        ];

        let consensus = Arc::new(ConsensusMock::new());
        let mut config = Config::build_default(TARGET_TIME_PER_BLOCK, false, MAX_BLOCK_MASS);
        // Limit the orphan pool to 2 transactions
        config.maximum_orphan_transaction_count = 2;
        let mining_manager = MiningManager::with_config(consensus.clone(), config.clone(), None);

        // Create pairs of transaction parent-and-child pairs according to the test vector
        let (parent_txs, child_txs) = create_arrays_of_parent_and_children_transactions(&consensus, tests.len());

        // Try submit children while rejecting orphans
        for (tx, test) in child_txs.iter().zip(tests.iter()) {
            let result = mining_manager.validate_and_insert_transaction(tx.clone(), test.is_high_priority, false);
            assert!(
                result.is_err(),
                "mempool should reject an orphan transaction with is_high_priority={} when asked to do so",
                test.is_high_priority
            );
            if let Err(MiningManagerError::MempoolError(RuleError::RejectDisallowedOrphan(transaction_id))) = result {
                assert_eq!(
                    tx.id(),
                    transaction_id,
                    "the error returned by the mempool should include id {} but provides {}",
                    tx.id(),
                    transaction_id
                );
            } else {
                panic!(
                    "the nested error returned by the mempool should be variant RuleError::RejectDisallowedOrphan but is {:?}",
                    result.err().unwrap()
                );
            }
        }

        // Try submit children while accepting orphans
        for (tx, test) in child_txs.iter().zip(tests.iter()) {
            let result = mining_manager.validate_and_insert_transaction(tx.clone(), test.is_high_priority, true);
            assert_eq!(
                test.should_enter_orphan_pool,
                result.is_ok(),
                "{}: child transaction should be {} the orphan pool",
                test.name,
                test.insert_result()
            );
            if let Ok(unorphaned_txs) = result {
                assert!(unorphaned_txs.is_empty(), "mempool should unorphan no transaction since it only contains orphans");
            } else if let Err(MiningManagerError::MempoolError(RuleError::RejectOrphanPoolIsFull(pool_len, config_len))) = result {
                assert_eq!(
                    (config.maximum_orphan_transaction_count as usize, config.maximum_orphan_transaction_count),
                    (pool_len, config_len),
                    "the error returned by the mempool should include id {:?} but provides {:?}",
                    (config.maximum_orphan_transaction_count as usize, config.maximum_orphan_transaction_count),
                    (pool_len, config_len),
                );
            } else {
                panic!(
                    "the nested error returned by the mempool should be variant RuleError::RejectOrphanPoolIsFull but is {:?}",
                    result.err().unwrap()
                );
            }
        }

        // Submit all the parents
        for (i, (tx, test)) in parent_txs.iter().zip(tests.iter()).enumerate() {
            let result = mining_manager.validate_and_insert_transaction(tx.clone(), test.is_high_priority, true);
            assert!(
                result.is_ok(),
                "mempool should accept a valid transaction with is_high_priority={} when asked to do so",
                test.is_high_priority
            );
            let unorphaned_txs = result.as_ref().unwrap();
            assert_eq!(
                test.should_unorphan,
                !unorphaned_txs.is_empty(),
                "{}: child transaction should have been {} the orphan pool",
                test.name,
                test.parent_insert_result()
            );
            if !unorphaned_txs.is_empty() {
                assert_eq!(unorphaned_txs[0].id(), child_txs[i].id(), "the unorphaned transaction should match the inserted parent");
            }
        }
    }

    /// test_revalidate_high_priority_transactions verifies that a transaction spending an output of a transaction initially
    /// accepted by the consensus is later removed from the mempool when the funding transaction gets invalidated in consensus
    /// by a reorg.
    #[test]
    fn test_revalidate_high_priority_transactions() {
        let consensus = Arc::new(ConsensusMock::new());
        let mining_manager = MiningManager::new(consensus.clone(), TARGET_TIME_PER_BLOCK, false, MAX_BLOCK_MASS, None);

        // Create two valid transactions that double-spend each other (child_tx_1, child_tx_2)
        let (parent_tx, child_tx_1) = create_parent_and_children_transactions(&consensus, vec![3000 * SOMPI_PER_KASPA]);
        consensus.add_transaction(parent_tx, 0);

        let mut child_tx_2 = child_tx_1.clone();
        child_tx_2.outputs[0].value -= 1; // decrement value to change id
        child_tx_2.finalize();

        // Simulate: Mine 1 block with confirming child_tx_1 and 2 blocks confirming child_tx_2, so that
        // child_tx_2 is accepted
        consensus.add_transaction(child_tx_2.clone(), 3);

        // Add to mempool a transaction that spends child_tx_2 (as high priority)
        let spending_tx = create_transaction(&child_tx_2, 1_000);
        let result = mining_manager.validate_and_insert_transaction(spending_tx.clone(), true, true);
        assert!(result.is_ok(), "the insertion in the mempool of the spending transaction failed");

        // Revalidate, to make sure spending_tx is still valid
        let result = mining_manager.revalidate_high_priority_transactions();
        assert!(result.is_ok(), "the revalidation of high-priority transactions should succeed");
        let valid_txs = result.unwrap();
        assert_eq!(1, valid_txs.len(), "the revalidated transaction count is wrong: expected: {}, got: {}", 1, valid_txs.len());
        assert_eq!(spending_tx.id(), valid_txs[0], "the revalidated transaction is not the right one");

        // Simulate: Mine 2 more blocks on top of tip1, to re-org out child_tx_1, thus making spending_tx invalid
        consensus.add_transaction(child_tx_1, 1);
        consensus.set_status(spending_tx.id(), Err(TxRuleError::MissingTxOutpoints));

        // Make sure spending_tx is still in mempool
        assert!(
            mining_manager.get_transaction(&spending_tx.id(), true, false).is_some(),
            "the spending transaction is no longer in the mempool"
        );

        // Revalidate again, this time valid_txs should be empty
        let result = mining_manager.revalidate_high_priority_transactions();
        assert!(result.is_ok(), "the revalidation of high-priority transactions should succeed");
        let valid_txs = result.unwrap();
        assert!(valid_txs.is_empty(), "the revalidated transaction count is wrong: expected: {}, got: {}", 0, valid_txs.len());

        // And the mempool should be empty too
        let (populated_txs, orphan_txs) = mining_manager.get_all_transactions(true, true);
        assert!(populated_txs.is_empty(), "mempool should be empty");
        assert!(orphan_txs.is_empty(), "orphan pool should be empty");
    }

    // test_modify_block_template verifies that modifying a block template changes coinbase data correctly.
    #[test]
    fn test_modify_block_template() {
        let consensus = Arc::new(ConsensusMock::new());
        let mining_manager = MiningManager::new(consensus.clone(), TARGET_TIME_PER_BLOCK, false, MAX_BLOCK_MASS, None);

        // Before each parent transaction we add a transaction that funds it and insert the funding transaction in the consensus.
        const TX_PAIRS_COUNT: usize = 12;
        let (parent_txs, child_txs) = create_arrays_of_parent_and_children_transactions(&consensus, TX_PAIRS_COUNT);

        for (parent_tx, child_tx) in parent_txs.iter().zip(child_txs.iter()) {
            let result = mining_manager.validate_and_insert_transaction(parent_tx.clone(), false, true);
            assert!(result.is_ok(), "the mempool should accept the valid parent transaction {}", parent_tx.id());
            let result = mining_manager.validate_and_insert_transaction(child_tx.clone(), false, true);
            assert!(result.is_ok(), "the mempool should accept the valid child transaction {}", parent_tx.id());
        }

        // Collect all parent transactions for the next block template.
        // They are ready since they have no parents in the mempool.
        let transactions = mining_manager.block_candidate_transactions();
        assert_eq!(
            TX_PAIRS_COUNT,
            transactions.len(),
            "the mempool should provide all parent transactions as candidates for the next block template"
        );
        parent_txs.iter().for_each(|x| {
            assert!(
                transactions.iter().any(|tx| tx.tx.id() == x.id()),
                "the parent transaction {} should be candidate for the next block template",
                x.id()
            );
        });

        // Test modify block template
        sweep_compare_modified_template_to_built(Prefix::Testnet, mining_manager.block_template_builder(), transactions);

        // TODO: extend the test according to the golang scenario
    }

    fn sweep_compare_modified_template_to_built(
        address_prefix: Prefix,
        builder: &BlockTemplateBuilder<ConsensusMock>,
        transactions: Vec<CandidateTransaction>,
    ) {
        for _ in 0..4 {
            // Run a few times to get more randomness
            compare_modified_template_to_built(address_prefix, builder, transactions.clone(), OpType::Usual, OpType::Usual);
            compare_modified_template_to_built(address_prefix, builder, transactions.clone(), OpType::Edcsa, OpType::Edcsa);
        }
        compare_modified_template_to_built(address_prefix, builder, transactions.clone(), OpType::True, OpType::Usual);
        compare_modified_template_to_built(address_prefix, builder, transactions.clone(), OpType::Usual, OpType::True);
        compare_modified_template_to_built(address_prefix, builder, transactions.clone(), OpType::Edcsa, OpType::Usual);
        compare_modified_template_to_built(address_prefix, builder, transactions.clone(), OpType::Usual, OpType::Edcsa);
        compare_modified_template_to_built(address_prefix, builder, transactions.clone(), OpType::Empty, OpType::Usual);
        compare_modified_template_to_built(address_prefix, builder, transactions, OpType::Usual, OpType::Empty);
    }

    fn compare_modified_template_to_built(
        address_prefix: Prefix,
        builder: &BlockTemplateBuilder<ConsensusMock>,
        transactions: Vec<CandidateTransaction>,
        first_op: OpType,
        second_op: OpType,
    ) {
        let miner_data_1 = generate_new_coinbase(address_prefix, first_op);
        let miner_data_2 = generate_new_coinbase(address_prefix, second_op);

        // Build a fresh template for coinbase2 as a reference
        let result = builder.build_block_template(&miner_data_2, transactions);
        assert!(result.is_ok(), "build block template failed for miner data 2");
        let expected_template = result.unwrap();

        // Modify to miner_data_1
        let result = builder.modify_block_template(&miner_data_1, &expected_template);
        assert!(result.is_ok(), "modify block template failed for miner data 1");
        let mut modified_template = result.unwrap();
        // Make sure timestamps are equal before comparing the hash
        if modified_template.block.header.timestamp != expected_template.block.header.timestamp {
            modified_template.block.header.timestamp = expected_template.block.header.timestamp;
            modified_template.block.header.finalize();
        }

        // Compare hashes
        let expected_block = expected_template.clone().block.to_immutable();
        let modified_block = modified_template.clone().block.to_immutable();
        assert_ne!(
            expected_template.block.header.hash, modified_template.block.header.hash,
            "built and modified block templates should have different hashes"
        );
        assert_ne!(expected_block.hash(), modified_block.hash(), "built and modified blocks should have different hashes");

        // And modify back to miner_data_2
        let result = builder.modify_block_template(&miner_data_2, &modified_template);
        assert!(result.is_ok(), "modify block template failed for miner data 2");
        let mut modified_template_2 = result.unwrap();
        // Make sure timestamps are equal before comparing the hash
        if modified_template_2.block.header.timestamp != expected_template.block.header.timestamp {
            modified_template_2.block.header.timestamp = expected_template.block.header.timestamp;
            modified_template_2.block.header.finalize();
        }

        // Compare hashes
        let modified_block = modified_template_2.clone().block.to_immutable();
        assert_eq!(
            expected_template.block.header.hash, modified_template_2.block.header.hash,
            "built and modified block templates should have same hashes"
        );
        assert_eq!(
            expected_block.hash(),
            modified_block.hash(),
            "built and modified block templates should have same hashes \n\n{expected_block:?}\n\n{modified_block:?}\n\n"
        );
    }

    #[derive(Clone, Debug)]
    enum OpType {
        Usual,
        Edcsa,
        True,
        Empty,
    }

    fn generate_new_coinbase(address_prefix: Prefix, op: OpType) -> MinerData {
        match op {
            OpType::Usual => get_miner_data(address_prefix), // TODO: use lib_kaspa_wallet.CreateKeyPair, util.NewAddressPublicKeyECDSA equivalents
            OpType::Edcsa => get_miner_data(address_prefix), // TODO: use lib_kaspa_wallet.CreateKeyPair, util.NewAddressPublicKey equivalents
            OpType::True => {
                let (script, _) = op_true_script();
                MinerData::new(script, vec![])
            }
            OpType::Empty => MinerData::new(ScriptPublicKey::new(0, scriptvec![]), vec![]),
        }
    }

    fn create_transaction_with_utxo_entry(i: u32, block_daa_score: u64) -> MutableTransaction {
        let previous_outpoint = TransactionOutpoint::new(Hash::default(), i);
        let (script_public_key, redeem_script) = op_true_script();
        let signature_script = pay_to_script_hash_signature_script(redeem_script, vec![]).expect("the redeem script is canonical");

        let input = TransactionInput::new(previous_outpoint, signature_script, MAX_TX_IN_SEQUENCE_NUM, 1);
        let entry = UtxoEntry::new(SOMPI_PER_KASPA, script_public_key.clone(), block_daa_score, true);
        let output = TransactionOutput::new(SOMPI_PER_KASPA - DEFAULT_MINIMUM_RELAY_TRANSACTION_FEE, script_public_key);
        let transaction = Transaction::new(TX_VERSION, vec![input], vec![output], 0, SUBNETWORK_ID_NATIVE, 0, vec![]);

        let mut mutable_tx = MutableTransaction::from_tx(transaction);
        mutable_tx.calculated_fee = Some(DEFAULT_MINIMUM_RELAY_TRANSACTION_FEE);
        // Please note: this is the ConsensusMock version of the calculated_mass which differs from Consensus
        mutable_tx.calculated_mass = Some(transaction_estimated_serialized_size(&mutable_tx.tx));
        mutable_tx.entries[0] = Some(entry);

        mutable_tx
    }

    fn create_arrays_of_parent_and_children_transactions(
        consensus: &Arc<ConsensusMock>,
        count: usize,
    ) -> (Vec<Transaction>, Vec<Transaction>) {
        // Make the funding amounts always different so that funding txs have different ids
        let parent_child_pairs = (0..count)
            .map(|i| {
                create_parent_and_children_transactions(consensus, vec![500 * SOMPI_PER_KASPA, 3_000 * SOMPI_PER_KASPA + i as u64])
            })
            .collect::<Vec<(_, _)>>();
        let parent_txs = parent_child_pairs.iter().map(|(p, _)| p.clone()).collect::<Vec<_>>();
        let child_txs = parent_child_pairs.iter().map(|(_, c)| c.clone()).collect::<Vec<_>>();

        (parent_txs, child_txs)
    }

    fn create_parent_and_children_transactions(
        consensus: &Arc<ConsensusMock>,
        funding_amounts: Vec<u64>,
    ) -> (Transaction, Transaction) {
        let funding_tx = create_transaction_without_input(funding_amounts);
        let parent_tx = create_transaction(&funding_tx, DEFAULT_MINIMUM_RELAY_TRANSACTION_FEE);
        let child_tx = create_transaction(&parent_tx, DEFAULT_MINIMUM_RELAY_TRANSACTION_FEE);
        consensus.add_transaction(funding_tx, 1);

        (parent_tx, child_tx)
    }

    fn create_child_and_parent_txs_and_add_parent_to_consensus(consensus: &Arc<ConsensusMock>) -> Transaction {
        let parent_tx = create_transaction_without_input(vec![500 * SOMPI_PER_KASPA]);
        let child_tx = create_transaction(&parent_tx, 1000);
        consensus.add_transaction(parent_tx, 1);
        child_tx
    }

    fn create_transaction_without_input(output_values: Vec<u64>) -> Transaction {
        let (script_public_key, _) = op_true_script();
        let outputs = output_values.iter().map(|value| TransactionOutput::new(*value, script_public_key.clone())).collect();
        Transaction::new(TX_VERSION, vec![], outputs, 0, SUBNETWORK_ID_NATIVE, 0, vec![])
    }

    fn contained_by_mtxs(transaction_id: TransactionId, transactions: &[MutableTransaction]) -> bool {
        transactions.iter().any(|x| x.id() == transaction_id)
    }

    fn contained_by_txs(transaction_id: TransactionId, transactions: &[Transaction]) -> bool {
        transactions.iter().any(|x| x.id() == transaction_id)
    }

    fn contained_by_tx_arcs(transaction_id: TransactionId, transactions: &[Arc<Transaction>]) -> bool {
        transactions.iter().any(|x| x.id() == transaction_id)
    }

    fn into_status<T>(result: MiningManagerResult<T>) -> TxResult<()> {
        match result {
            Ok(_) => Ok(()),
            Err(MiningManagerError::MempoolError(RuleError::RejectTxRule(err))) => Err(err),
            _ => Ok(()),
        }
    }

    fn get_dummy_coinbase_tx() -> Transaction {
        Transaction::new(TX_VERSION, vec![], vec![], 0, SUBNETWORK_ID_NATIVE, 0, vec![])
    }

    fn build_block_transactions<'a>(transactions: impl Iterator<Item = &'a Transaction>) -> Vec<Transaction> {
        let mut block_transactions = vec![get_dummy_coinbase_tx()];
        block_transactions.extend(transactions.cloned());
        block_transactions
    }

    fn get_miner_data(_address_prefix: Prefix) -> MinerData {
        let secp = secp256k1::Secp256k1::new();
        let mut rng = rand::thread_rng();
        let (_sk, pk) = secp.generate_keypair(&mut rng);

        //let addr = Address { prefix: address_prefix, payload: Vec::from(pk.serialize()), version: 0};
        // TODO: call txscript.PayToAddrScript(addr) instead of this:
        let script = ScriptVec::from_slice(&pk.serialize());

        MinerData::new(ScriptPublicKey::new(0, script), vec![])
    }
}<|MERGE_RESOLUTION|>--- conflicted
+++ resolved
@@ -25,14 +25,11 @@
     };
     use kaspa_hashes::Hash;
     use kaspa_txscript::test_helpers::{create_transaction, op_true_script, pay_to_script_hash_signature_script};
-    use std::sync::Arc;
-<<<<<<< HEAD
-=======
-    use txscript::{
+    use kaspa_txscript::{
         pay_to_script_hash_signature_script,
         test_helpers::{create_transaction, op_true_script},
     };
->>>>>>> 20e296fd
+    use std::sync::Arc;
 
     const TARGET_TIME_PER_BLOCK: u64 = 1_000;
     const MAX_BLOCK_MASS: u64 = 500_000;
