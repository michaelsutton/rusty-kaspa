--- conflicted
+++ resolved
@@ -65,22 +65,14 @@
     /// Returns the ids of all transactions being directly and indirectly chained to `transaction_id`
     /// and existing in the pool.
     ///
-<<<<<<< HEAD
-    /// The transactions are traversed in BFS mode and returned sorted topologically, layered by
-    /// levels of descendance.
-=======
     /// The transactions are traversed in BFS mode. The returned order is not guaranteed to be
     /// topological.
->>>>>>> 782315f4
     ///
     /// NOTE: this operation's complexity might become linear in the size of the mempool if the mempool
     /// contains deeply chained transactions
     fn get_redeemer_ids_in_pool(&self, transaction_id: &TransactionId) -> Vec<TransactionId> {
-<<<<<<< HEAD
-=======
         // TODO: study if removals based on the results of this function should occur in reversed
         // topological order to prevent missing outpoints in concurrent processes.
->>>>>>> 782315f4
         let mut visited = TransactionIdSet::new();
         let mut descendants = vec![];
         if let Some(transaction) = self.get(transaction_id) {
