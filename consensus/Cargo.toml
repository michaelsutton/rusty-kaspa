--- conflicted
+++ resolved
@@ -19,12 +19,8 @@
 crossbeam-channel="0.5"
 rayon = "1.5.3"
 tokio = { version = "1.20.1", features = ["sync"] }
-<<<<<<< HEAD
 futures = "0.3.23"
 tempfile = "3.3.0"
-
-=======
->>>>>>> b81203ca
 
 hashes = {path="../crypto/hashes"}
 consensus-core = {path="./core"}
