--- conflicted
+++ resolved
@@ -28,19 +28,12 @@
 
 #[wasm_bindgen]
 extern "C" {
-<<<<<<< HEAD
     #[wasm_bindgen(typescript_type = "ITransactionOutput | TransactionOutput")]
     pub type TransactionOutputT;
     #[wasm_bindgen(typescript_type = "(ITransactionOutput | TransactionOutput)[]")]
     pub type TransactionOutputArrayAsArgT;
     #[wasm_bindgen(typescript_type = "TransactionOutput[]")]
     pub type TransactionOutputArrayAsResultT;
-=======
-    #[wasm_bindgen(typescript_type = "ITransactionOutput")]
-    pub type ITransactionOutput;
-    #[wasm_bindgen(extends = js_sys::Array, typescript_type = "ITransactionOutput[]")]
-    pub type ITransactionOutputArray;
->>>>>>> c340bcf1
 }
 
 #[derive(Debug, Clone, Serialize, Deserialize)]
