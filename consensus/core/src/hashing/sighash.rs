use arc_swap::ArcSwapOption;
use kaspa_hashes::{Hash, Hasher, HasherBase, TransactionSigningHash, TransactionSigningHashECDSA, ZERO_HASH};
use std::cell::Cell;
use std::sync::Arc;

use crate::{
    subnets::SUBNETWORK_ID_NATIVE,
    tx::{ScriptPublicKey, Transaction, TransactionOutpoint, TransactionOutput, VerifiableTransaction},
};

use super::{sighash_type::SigHashType, HasherExtensions};

/// Holds all fields used in the calculation of a transaction's sig_hash which are
/// the same for all transaction inputs.
/// Reuse of such values prevents the quadratic hashing problem.
#[derive(Default)]
pub struct SigHashReusedValuesUnsync {
    previous_outputs_hash: Cell<Option<Hash>>,
    sequences_hash: Cell<Option<Hash>>,
    sig_op_counts_hash: Cell<Option<Hash>>,
    outputs_hash: Cell<Option<Hash>>,
}

impl SigHashReusedValuesUnsync {
    pub fn new() -> Self {
        Self::default()
    }
}

#[derive(Default)]
pub struct SigHashReusedValuesSync {
    previous_outputs_hash: ArcSwapOption<Hash>,
    sequences_hash: ArcSwapOption<Hash>,
    sig_op_counts_hash: ArcSwapOption<Hash>,
    outputs_hash: ArcSwapOption<Hash>,
}

impl SigHashReusedValuesSync {
    pub fn new() -> Self {
        Self::default()
    }
}

pub trait SigHashReusedValues {
    fn previous_outputs_hash(&self, set: impl Fn() -> Hash) -> Hash;
    fn sequences_hash(&self, set: impl Fn() -> Hash) -> Hash;
<<<<<<< HEAD

    fn sig_op_counts_hash(&self, set: impl Fn() -> Hash) -> Hash;

=======
    fn sig_op_counts_hash(&self, set: impl Fn() -> Hash) -> Hash;
>>>>>>> c59a0d1e
    fn outputs_hash(&self, set: impl Fn() -> Hash) -> Hash;
}

impl<T: SigHashReusedValues> SigHashReusedValues for Arc<T> {
    fn previous_outputs_hash(&self, set: impl Fn() -> Hash) -> Hash {
        self.as_ref().previous_outputs_hash(set)
    }

    fn sequences_hash(&self, set: impl Fn() -> Hash) -> Hash {
        self.as_ref().sequences_hash(set)
    }

    fn sig_op_counts_hash(&self, set: impl Fn() -> Hash) -> Hash {
        self.as_ref().sig_op_counts_hash(set)
    }

    fn outputs_hash(&self, set: impl Fn() -> Hash) -> Hash {
        self.as_ref().outputs_hash(set)
    }
}

impl SigHashReusedValues for SigHashReusedValuesUnsync {
    fn previous_outputs_hash(&self, set: impl Fn() -> Hash) -> Hash {
        self.previous_outputs_hash.get().unwrap_or_else(|| {
            let hash = set();
            self.previous_outputs_hash.set(Some(hash));
            hash
        })
    }

    fn sequences_hash(&self, set: impl Fn() -> Hash) -> Hash {
        self.sequences_hash.get().unwrap_or_else(|| {
            let hash = set();
            self.sequences_hash.set(Some(hash));
            hash
        })
    }

    fn sig_op_counts_hash(&self, set: impl Fn() -> Hash) -> Hash {
        self.sig_op_counts_hash.get().unwrap_or_else(|| {
            let hash = set();
            self.sig_op_counts_hash.set(Some(hash));
            hash
        })
    }

    fn outputs_hash(&self, set: impl Fn() -> Hash) -> Hash {
        self.outputs_hash.get().unwrap_or_else(|| {
            let hash = set();
            self.outputs_hash.set(Some(hash));
            hash
        })
    }
}

impl SigHashReusedValues for SigHashReusedValuesSync {
    fn previous_outputs_hash(&self, set: impl Fn() -> Hash) -> Hash {
        if let Some(value) = self.previous_outputs_hash.load().as_ref() {
            return **value;
        }
        let hash = set();
        self.previous_outputs_hash.rcu(|_| Arc::new(hash));
        hash
    }

    fn sequences_hash(&self, set: impl Fn() -> Hash) -> Hash {
        if let Some(value) = self.sequences_hash.load().as_ref() {
            return **value;
        }
        let hash = set();
        self.sequences_hash.rcu(|_| Arc::new(hash));
        hash
    }

    fn sig_op_counts_hash(&self, set: impl Fn() -> Hash) -> Hash {
        if let Some(value) = self.sig_op_counts_hash.load().as_ref() {
            return **value;
        }
        let hash = set();
        self.sig_op_counts_hash.rcu(|_| Arc::new(hash));
        hash
    }

    fn outputs_hash(&self, set: impl Fn() -> Hash) -> Hash {
        if let Some(value) = self.outputs_hash.load().as_ref() {
            return **value;
        }
        let hash = set();
        self.outputs_hash.rcu(|_| Arc::new(hash));
        hash
    }
}

pub fn previous_outputs_hash(tx: &Transaction, hash_type: SigHashType, reused_values: &impl SigHashReusedValues) -> Hash {
    if hash_type.is_sighash_anyone_can_pay() {
        return ZERO_HASH;
    }
    let hash = || {
        let mut hasher = TransactionSigningHash::new();
        for input in tx.inputs.iter() {
            hasher.update(input.previous_outpoint.transaction_id.as_bytes());
            hasher.write_u32(input.previous_outpoint.index);
        }
        hasher.finalize()
    };
    reused_values.previous_outputs_hash(hash)
}

pub fn sequences_hash(tx: &Transaction, hash_type: SigHashType, reused_values: &impl SigHashReusedValues) -> Hash {
    if hash_type.is_sighash_single() || hash_type.is_sighash_anyone_can_pay() || hash_type.is_sighash_none() {
        return ZERO_HASH;
    }
    let hash = || {
        let mut hasher = TransactionSigningHash::new();
        for input in tx.inputs.iter() {
            hasher.write_u64(input.sequence);
        }
        hasher.finalize()
    };
    reused_values.sequences_hash(hash)
}

pub fn sig_op_counts_hash(tx: &Transaction, hash_type: SigHashType, reused_values: &impl SigHashReusedValues) -> Hash {
    if hash_type.is_sighash_anyone_can_pay() {
        return ZERO_HASH;
    }

    let hash = || {
        let mut hasher = TransactionSigningHash::new();
        for input in tx.inputs.iter() {
            hasher.write_u8(input.sig_op_count);
        }
        hasher.finalize()
    };
    reused_values.sig_op_counts_hash(hash)
}

pub fn payload_hash(tx: &Transaction) -> Hash {
    if tx.subnetwork_id == SUBNETWORK_ID_NATIVE {
        return ZERO_HASH;
    }

    // TODO: Right now this branch will never be executed, since payload is disabled
    // for all non coinbase transactions. Once payload is enabled, the payload hash
    // should be cached to make it cost O(1) instead of O(tx.inputs.len()).
    let mut hasher = TransactionSigningHash::new();
    hasher.write_var_bytes(&tx.payload);
    hasher.finalize()
}

pub fn outputs_hash(tx: &Transaction, hash_type: SigHashType, reused_values: &impl SigHashReusedValues, input_index: usize) -> Hash {
    if hash_type.is_sighash_none() {
        return ZERO_HASH;
    }

    if hash_type.is_sighash_single() {
        // If the relevant output exists - return its hash, otherwise return zero-hash
        if input_index >= tx.outputs.len() {
            return ZERO_HASH;
        }

        let mut hasher = TransactionSigningHash::new();
        hash_output(&mut hasher, &tx.outputs[input_index]);
        return hasher.finalize();
    }
    let hash = || {
        let mut hasher = TransactionSigningHash::new();
        for output in tx.outputs.iter() {
            hash_output(&mut hasher, output);
        }
        hasher.finalize()
    };
    // Otherwise, return hash of all outputs. Re-use hash if available.
    reused_values.outputs_hash(hash)
}

pub fn hash_outpoint(hasher: &mut impl Hasher, outpoint: TransactionOutpoint) {
    hasher.update(outpoint.transaction_id);
    hasher.write_u32(outpoint.index);
}

pub fn hash_output(hasher: &mut impl Hasher, output: &TransactionOutput) {
    hasher.write_u64(output.value);
    hash_script_public_key(hasher, &output.script_public_key);
}

pub fn hash_script_public_key(hasher: &mut impl Hasher, script_public_key: &ScriptPublicKey) {
    hasher.write_u16(script_public_key.version());
    hasher.write_var_bytes(script_public_key.script());
}

pub fn calc_schnorr_signature_hash(
    verifiable_tx: &impl VerifiableTransaction,
    input_index: usize,
    hash_type: SigHashType,
    reused_values: &impl SigHashReusedValues,
) -> Hash {
    let input = verifiable_tx.populated_input(input_index);
    let tx = verifiable_tx.tx();
    let mut hasher = TransactionSigningHash::new();
    hasher
        .write_u16(tx.version)
        .update(previous_outputs_hash(tx, hash_type, reused_values))
        .update(sequences_hash(tx, hash_type, reused_values))
        .update(sig_op_counts_hash(tx, hash_type, reused_values));
    hash_outpoint(&mut hasher, input.0.previous_outpoint);
    hash_script_public_key(&mut hasher, &input.1.script_public_key);
    hasher
        .write_u64(input.1.amount)
        .write_u64(input.0.sequence)
        .write_u8(input.0.sig_op_count)
        .update(outputs_hash(tx, hash_type, reused_values, input_index))
        .write_u64(tx.lock_time)
        .update(&tx.subnetwork_id)
        .write_u64(tx.gas)
        .update(payload_hash(tx))
        .write_u8(hash_type.to_u8());
    hasher.finalize()
}

pub fn calc_ecdsa_signature_hash(
    tx: &impl VerifiableTransaction,
    input_index: usize,
    hash_type: SigHashType,
    reused_values: &impl SigHashReusedValues,
) -> Hash {
    let hash = calc_schnorr_signature_hash(tx, input_index, hash_type, reused_values);
    let mut hasher = TransactionSigningHashECDSA::new();
    hasher.update(hash);
    hasher.finalize()
}

#[cfg(test)]
mod tests {
    use std::{str::FromStr, vec};

    use smallvec::SmallVec;

    use crate::{
        hashing::sighash_type::{SIG_HASH_ALL, SIG_HASH_ANY_ONE_CAN_PAY, SIG_HASH_NONE, SIG_HASH_SINGLE},
        subnets::SubnetworkId,
        tx::{PopulatedTransaction, Transaction, TransactionId, TransactionInput, UtxoEntry},
    };

    use super::*;

    #[test]
    fn test_signature_hash() {
        // TODO: Copy all sighash tests from go kaspad.
        let prev_tx_id = TransactionId::from_str("880eb9819a31821d9d2399e2f35e2433b72637e393d71ecc9b8d0250f49153c3").unwrap();
        let mut bytes = [0u8; 34];
        faster_hex::hex_decode("208325613d2eeaf7176ac6c670b13c0043156c427438ed72d74b7800862ad884e8ac".as_bytes(), &mut bytes).unwrap();
        let script_pub_key_1 = SmallVec::from(bytes.to_vec());

        let mut bytes = [0u8; 34];
        faster_hex::hex_decode("20fcef4c106cf11135bbd70f02a726a92162d2fb8b22f0469126f800862ad884e8ac".as_bytes(), &mut bytes).unwrap();
        let script_pub_key_2 = SmallVec::from_vec(bytes.to_vec());

        let native_tx = Transaction::new(
            0,
            vec![
                TransactionInput {
                    previous_outpoint: TransactionOutpoint { transaction_id: prev_tx_id, index: 0 },
                    signature_script: vec![],
                    sequence: 0,
                    sig_op_count: 0,
                },
                TransactionInput {
                    previous_outpoint: TransactionOutpoint { transaction_id: prev_tx_id, index: 1 },
                    signature_script: vec![],
                    sequence: 1,
                    sig_op_count: 0,
                },
                TransactionInput {
                    previous_outpoint: TransactionOutpoint { transaction_id: prev_tx_id, index: 2 },
                    signature_script: vec![],
                    sequence: 2,
                    sig_op_count: 0,
                },
            ],
            vec![
                TransactionOutput { value: 300, script_public_key: ScriptPublicKey::new(0, script_pub_key_2.clone()) },
                TransactionOutput { value: 300, script_public_key: ScriptPublicKey::new(0, script_pub_key_1.clone()) },
            ],
            1615462089000,
            SUBNETWORK_ID_NATIVE,
            0,
            vec![],
        );

        let native_populated_tx = PopulatedTransaction::new(
            &native_tx,
            vec![
                UtxoEntry {
                    amount: 100,
                    script_public_key: ScriptPublicKey::new(0, script_pub_key_1.clone()),
                    block_daa_score: 0,
                    is_coinbase: false,
                },
                UtxoEntry {
                    amount: 200,
                    script_public_key: ScriptPublicKey::new(0, script_pub_key_2.clone()),
                    block_daa_score: 0,
                    is_coinbase: false,
                },
                UtxoEntry {
                    amount: 300,
                    script_public_key: ScriptPublicKey::new(0, script_pub_key_2.clone()),
                    block_daa_score: 0,
                    is_coinbase: false,
                },
            ],
        );

        let mut subnetwork_tx = native_tx.clone();
        subnetwork_tx.subnetwork_id = SubnetworkId::from_bytes([1, 2, 3, 4, 5, 6, 7, 8, 9, 10, 0, 0, 0, 0, 0, 0, 0, 0, 0, 0]);
        subnetwork_tx.gas = 250;
        subnetwork_tx.payload = vec![10, 11, 12, 13, 14, 15, 16, 17, 18, 19, 20];
        let subnetwork_populated_tx = PopulatedTransaction::new(
            &subnetwork_tx,
            vec![
                UtxoEntry {
                    amount: 100,
                    script_public_key: ScriptPublicKey::new(0, script_pub_key_1),
                    block_daa_score: 0,
                    is_coinbase: false,
                },
                UtxoEntry {
                    amount: 200,
                    script_public_key: ScriptPublicKey::new(0, script_pub_key_2.clone()),
                    block_daa_score: 0,
                    is_coinbase: false,
                },
                UtxoEntry {
                    amount: 300,
                    script_public_key: ScriptPublicKey::new(0, script_pub_key_2),
                    block_daa_score: 0,
                    is_coinbase: false,
                },
            ],
        );

        enum ModifyAction {
            NoAction,
            Output(usize),
            Input(usize),
            AmountSpent(usize),
            PrevScriptPublicKey(usize),
            Sequence(usize),
            Payload,
            Gas,
            SubnetworkId,
        }

        struct TestVector<'a> {
            name: &'static str,
            populated_tx: &'a PopulatedTransaction<'a>,
            hash_type: SigHashType,
            input_index: usize,
            action: ModifyAction,
            expected_hash: &'static str,
        }

        const SIG_HASH_ALL_ANYONE_CAN_PAY: SigHashType = SigHashType(SIG_HASH_ALL.0 | SIG_HASH_ANY_ONE_CAN_PAY.0);
        const SIG_HASH_NONE_ANYONE_CAN_PAY: SigHashType = SigHashType(SIG_HASH_NONE.0 | SIG_HASH_ANY_ONE_CAN_PAY.0);
        const SIG_HASH_SINGLE_ANYONE_CAN_PAY: SigHashType = SigHashType(SIG_HASH_SINGLE.0 | SIG_HASH_ANY_ONE_CAN_PAY.0);

        let tests = [
            // SIG_HASH_ALL
            TestVector {
                name: "native-all-0",
                populated_tx: &native_populated_tx,
                hash_type: SIG_HASH_ALL,
                input_index: 0,
                action: ModifyAction::NoAction,
                expected_hash: "03b7ac6927b2b67100734c3cc313ff8c2e8b3ce3e746d46dd660b706a916b1f5",
            },
            TestVector {
                name: "native-all-0-modify-input-1",
                populated_tx: &native_populated_tx,
                hash_type: SIG_HASH_ALL,
                input_index: 0,
                action: ModifyAction::Input(1),
                expected_hash: "a9f563d86c0ef19ec2e4f483901d202e90150580b6123c3d492e26e7965f488c", // should change the hash
            },
            TestVector {
                name: "native-all-0-modify-output-1",
                populated_tx: &native_populated_tx,
                hash_type: SIG_HASH_ALL,
                input_index: 0,
                action: ModifyAction::Output(1),
                expected_hash: "aad2b61bd2405dfcf7294fc2be85f325694f02dda22d0af30381cb50d8295e0a", // should change the hash
            },
            TestVector {
                name: "native-all-0-modify-sequence-1",
                populated_tx: &native_populated_tx,
                hash_type: SIG_HASH_ALL,
                input_index: 0,
                action: ModifyAction::Sequence(1),
                expected_hash: "0818bd0a3703638d4f01014c92cf866a8903cab36df2fa2506dc0d06b94295e8", // should change the hash
            },
            TestVector {
                name: "native-all-anyonecanpay-0",
                populated_tx: &native_populated_tx,
                hash_type: SIG_HASH_ALL_ANYONE_CAN_PAY,
                input_index: 0,
                action: ModifyAction::NoAction,
                expected_hash: "24821e466e53ff8e5fa93257cb17bb06131a48be4ef282e87f59d2bdc9afebc2", // should change the hash
            },
            TestVector {
                name: "native-all-anyonecanpay-0-modify-input-0",
                populated_tx: &native_populated_tx,
                hash_type: SIG_HASH_ALL_ANYONE_CAN_PAY,
                input_index: 0,
                action: ModifyAction::Input(0),
                expected_hash: "d09cb639f335ee69ac71f2ad43fd9e59052d38a7d0638de4cf989346588a7c38", // should change the hash
            },
            TestVector {
                name: "native-all-anyonecanpay-0-modify-input-1",
                populated_tx: &native_populated_tx,
                hash_type: SIG_HASH_ALL_ANYONE_CAN_PAY,
                input_index: 0,
                action: ModifyAction::Input(1),
                expected_hash: "24821e466e53ff8e5fa93257cb17bb06131a48be4ef282e87f59d2bdc9afebc2", // shouldn't change the hash
            },
            TestVector {
                name: "native-all-anyonecanpay-0-modify-sequence",
                populated_tx: &native_populated_tx,
                hash_type: SIG_HASH_ALL_ANYONE_CAN_PAY,
                input_index: 0,
                action: ModifyAction::Sequence(1),
                expected_hash: "24821e466e53ff8e5fa93257cb17bb06131a48be4ef282e87f59d2bdc9afebc2", // shouldn't change the hash
            },
            // SIG_HASH_NONE
            TestVector {
                name: "native-none-0",
                populated_tx: &native_populated_tx,
                hash_type: SIG_HASH_NONE,
                input_index: 0,
                action: ModifyAction::NoAction,
                expected_hash: "38ce4bc93cf9116d2e377b33ff8449c665b7b5e2f2e65303c543b9afdaa4bbba", // should change the hash
            },
            TestVector {
                name: "native-none-0-modify-output-1",
                populated_tx: &native_populated_tx,
                hash_type: SIG_HASH_NONE,
                input_index: 0,
                action: ModifyAction::Output(1),
                expected_hash: "38ce4bc93cf9116d2e377b33ff8449c665b7b5e2f2e65303c543b9afdaa4bbba", // shouldn't change the hash
            },
            TestVector {
                name: "native-none-0-modify-output-1",
                populated_tx: &native_populated_tx,
                hash_type: SIG_HASH_NONE,
                input_index: 0,
                action: ModifyAction::Output(1),
                expected_hash: "38ce4bc93cf9116d2e377b33ff8449c665b7b5e2f2e65303c543b9afdaa4bbba", // should change the hash
            },
            TestVector {
                name: "native-none-0-modify-sequence-0",
                populated_tx: &native_populated_tx,
                hash_type: SIG_HASH_NONE,
                input_index: 0,
                action: ModifyAction::Sequence(0),
                expected_hash: "d9efdd5edaa0d3fd0133ee3ab731d8c20e0a1b9f3c0581601ae2075db1109268", // shouldn't change the hash
            },
            TestVector {
                name: "native-none-0-modify-sequence-1",
                populated_tx: &native_populated_tx,
                hash_type: SIG_HASH_NONE,
                input_index: 0,
                action: ModifyAction::Sequence(1),
                expected_hash: "38ce4bc93cf9116d2e377b33ff8449c665b7b5e2f2e65303c543b9afdaa4bbba", // should change the hash
            },
            TestVector {
                name: "native-none-anyonecanpay-0",
                populated_tx: &native_populated_tx,
                hash_type: SIG_HASH_NONE_ANYONE_CAN_PAY,
                input_index: 0,
                action: ModifyAction::NoAction,
                expected_hash: "06aa9f4239491e07bb2b6bda6b0657b921aeae51e193d2c5bf9e81439cfeafa0", // should change the hash
            },
            TestVector {
                name: "native-none-anyonecanpay-0-modify-amount-spent",
                populated_tx: &native_populated_tx,
                hash_type: SIG_HASH_NONE_ANYONE_CAN_PAY,
                input_index: 0,
                action: ModifyAction::AmountSpent(0),
                expected_hash: "f07f45f3634d3ea8c0f2cb676f56e20993edf9be07a83bf0dfdb3debcf1441bf", // should change the hash
            },
            TestVector {
                name: "native-none-anyonecanpay-0-modify-script-public-key",
                populated_tx: &native_populated_tx,
                hash_type: SIG_HASH_NONE_ANYONE_CAN_PAY,
                input_index: 0,
                action: ModifyAction::PrevScriptPublicKey(0),
                expected_hash: "20a525c54dc33b2a61201f05233c086dbe8e06e9515775181ed96550b4f2d714", // should change the hash
            },
            // SIG_HASH_SINGLE
            TestVector {
                name: "native-single-0",
                populated_tx: &native_populated_tx,
                hash_type: SIG_HASH_SINGLE,
                input_index: 0,
                action: ModifyAction::NoAction,
                expected_hash: "44a0b407ff7b239d447743dd503f7ad23db5b2ee4d25279bd3dffaf6b474e005", // should change the hash
            },
            TestVector {
                name: "native-single-0-modify-output-1",
                populated_tx: &native_populated_tx,
                hash_type: SIG_HASH_SINGLE,
                input_index: 0,
                action: ModifyAction::Output(1),
                expected_hash: "44a0b407ff7b239d447743dd503f7ad23db5b2ee4d25279bd3dffaf6b474e005", // should change the hash
            },
            TestVector {
                name: "native-single-0-modify-sequence-0",
                populated_tx: &native_populated_tx,
                hash_type: SIG_HASH_SINGLE,
                input_index: 0,
                action: ModifyAction::Sequence(0),
                expected_hash: "83796d22879718eee1165d4aace667bb6778075dab579c32c57be945f466a451", // should change the hash
            },
            TestVector {
                name: "native-single-0-modify-sequence-1",
                populated_tx: &native_populated_tx,
                hash_type: SIG_HASH_SINGLE,
                input_index: 0,
                action: ModifyAction::Sequence(1),
                expected_hash: "44a0b407ff7b239d447743dd503f7ad23db5b2ee4d25279bd3dffaf6b474e005", // shouldn't change the hash
            },
            TestVector {
                name: "native-single-2-no-corresponding-output",
                populated_tx: &native_populated_tx,
                hash_type: SIG_HASH_SINGLE,
                input_index: 2,
                action: ModifyAction::NoAction,
                expected_hash: "022ad967192f39d8d5895d243e025ec14cc7a79708c5e364894d4eff3cecb1b0", // should change the hash
            },
            TestVector {
                name: "native-single-2-no-corresponding-output-modify-output-1",
                populated_tx: &native_populated_tx,
                hash_type: SIG_HASH_SINGLE,
                input_index: 2,
                action: ModifyAction::Output(1),
                expected_hash: "022ad967192f39d8d5895d243e025ec14cc7a79708c5e364894d4eff3cecb1b0", // shouldn't change the hash
            },
            TestVector {
                name: "native-single-anyonecanpay-0",
                populated_tx: &native_populated_tx,
                hash_type: SIG_HASH_SINGLE_ANYONE_CAN_PAY,
                input_index: 0,
                action: ModifyAction::NoAction,
                expected_hash: "43b20aba775050cf9ba8d5e48fc7ed2dc6c071d23f30382aea58b7c59cfb8ed7", // should change the hash
            },
            TestVector {
                name: "native-single-anyonecanpay-2-no-corresponding-output",
                populated_tx: &native_populated_tx,
                hash_type: SIG_HASH_SINGLE_ANYONE_CAN_PAY,
                input_index: 2,
                action: ModifyAction::NoAction,
                expected_hash: "846689131fb08b77f83af1d3901076732ef09d3f8fdff945be89aa4300562e5f", // should change the hash
            },
            // subnetwork transaction
            TestVector {
                name: "subnetwork-all-0",
                populated_tx: &subnetwork_populated_tx,
                hash_type: SIG_HASH_ALL,
                input_index: 0,
                action: ModifyAction::NoAction,
                expected_hash: "b2f421c933eb7e1a91f1d9e1efa3f120fe419326c0dbac487752189522550e0c", // should change the hash
            },
            TestVector {
                name: "subnetwork-all-modify-payload",
                populated_tx: &subnetwork_populated_tx,
                hash_type: SIG_HASH_ALL,
                input_index: 0,
                action: ModifyAction::Payload,
                expected_hash: "12ab63b9aea3d58db339245a9b6e9cb6075b2253615ce0fb18104d28de4435a1", // should change the hash
            },
            TestVector {
                name: "subnetwork-all-modify-gas",
                populated_tx: &subnetwork_populated_tx,
                hash_type: SIG_HASH_ALL,
                input_index: 0,
                action: ModifyAction::Gas,
                expected_hash: "2501edfc0068d591160c4bd98646c6e6892cdc051182a8be3ccd6d67f104fd17", // should change the hash
            },
            TestVector {
                name: "subnetwork-all-subnetwork-id",
                populated_tx: &subnetwork_populated_tx,
                hash_type: SIG_HASH_ALL,
                input_index: 0,
                action: ModifyAction::SubnetworkId,
                expected_hash: "a5d1230ede0dfcfd522e04123a7bcd721462fed1d3a87352031a4f6e3c4389b6", // should change the hash
            },
        ];

        for test in tests {
            let mut tx = test.populated_tx.tx.clone();
            let mut entries = test.populated_tx.entries.clone();
            match test.action {
                ModifyAction::NoAction => {}
                ModifyAction::Output(i) => {
                    tx.outputs[i].value = 100;
                }
                ModifyAction::Input(i) => {
                    tx.inputs[i].previous_outpoint.index = 2;
                }
                ModifyAction::AmountSpent(i) => {
                    entries[i].amount = 666;
                }
                ModifyAction::PrevScriptPublicKey(i) => {
                    let mut script_vec = entries[i].script_public_key.script().to_vec();
                    script_vec.append(&mut vec![1, 2, 3]);
                    entries[i].script_public_key = ScriptPublicKey::new(entries[i].script_public_key.version(), script_vec.into());
                }
                ModifyAction::Sequence(i) => {
                    tx.inputs[i].sequence = 12345;
                }
                ModifyAction::Payload => tx.payload = vec![6, 6, 6, 4, 2, 0, 1, 3, 3, 7],
                ModifyAction::Gas => tx.gas = 1234,
                ModifyAction::SubnetworkId => {
                    tx.subnetwork_id = SubnetworkId::from_bytes([6, 6, 6, 4, 2, 0, 1, 3, 3, 7, 0, 0, 0, 0, 0, 0, 0, 0, 0, 0])
                }
            }
            let populated_tx = PopulatedTransaction::new(&tx, entries);
            let reused_values = SigHashReusedValuesUnsync::new();
            assert_eq!(
                calc_schnorr_signature_hash(&populated_tx, test.input_index, test.hash_type, &reused_values).to_string(),
                test.expected_hash,
                "test {} failed",
                test.name
            );
        }
    }
}<|MERGE_RESOLUTION|>--- conflicted
+++ resolved
@@ -44,13 +44,7 @@
 pub trait SigHashReusedValues {
     fn previous_outputs_hash(&self, set: impl Fn() -> Hash) -> Hash;
     fn sequences_hash(&self, set: impl Fn() -> Hash) -> Hash;
-<<<<<<< HEAD
-
     fn sig_op_counts_hash(&self, set: impl Fn() -> Hash) -> Hash;
-
-=======
-    fn sig_op_counts_hash(&self, set: impl Fn() -> Hash) -> Hash;
->>>>>>> c59a0d1e
     fn outputs_hash(&self, set: impl Fn() -> Hash) -> Hash;
 }
 
