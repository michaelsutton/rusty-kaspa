--- conflicted
+++ resolved
@@ -225,11 +225,7 @@
             // For testnets we consider the node to be synced if the sink timestamp is within a time range which
             // is overwhelmingly unlikely to pass without mined blocks even if net hashrate decreased dramatically.
             //
-<<<<<<< HEAD
-            // This period is smaller than the above mainnet calculation in order to insure that an IBDing miner
-=======
             // This period is smaller than the above mainnet calculation in order to ensure that an IBDing miner
->>>>>>> 50d52330
             // with significant testnet hashrate does not overwhelm the network with deep side-DAGs.
             //
             // We use DAA duration as baseline and scale it down with BPS
