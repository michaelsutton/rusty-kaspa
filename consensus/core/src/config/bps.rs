use crate::config::constants::consensus::*;
use crate::KType;

/// Calculates the k parameter of the GHOSTDAG protocol such that anticones lager than k will be created
/// with probability less than `delta` (follows eq. 1 from section 4.2 of the PHANTOM paper)
/// `x` is expected to be 2Dλ where D is the maximal network delay and λ is the block mining rate.
/// `delta` is an upper bound for the probability of anticones larger than k.
/// Returns the minimal k such that the above conditions hold.
pub fn calculate_ghostdag_k(x: f64, delta: f64) -> u64 {
    assert!(x > 0.0);
    assert!(delta > 0.0 && delta < 1.0);
    let (mut k_hat, mut sigma, mut fraction, exp) = (0u64, 0.0, 1.0, std::f64::consts::E.powf(-x));
    loop {
        sigma += exp * fraction;
        if 1.0 - sigma < delta {
            return k_hat;
        }
        k_hat += 1;
        fraction *= x / k_hat as f64 // Computes x^k_hat/k_hat!
    }
}

/// Bps-related constants generator for testnet 11
pub type Testnet11Bps = Bps<10>;

/// Struct representing network blocks-per-second. Provides a bunch of const functions
/// computing various constants which are functions of the BPS value
pub struct Bps<const BPS: u64>;

impl<const BPS: u64> Bps<BPS> {
    pub const fn bps() -> u64 {
        BPS
    }

    /// Returns the GHOSTDAG K value which was pre-computed for this BPS
    /// (see [`calculate_ghostdag_k`] and [`gen_ghostdag_table`] for the full calculation)
    #[rustfmt::skip]
    pub const fn ghostdag_k() -> KType {
        match BPS {
            1 => 18, 2 => 31, 3 => 43, 4 => 55, 5 => 67, 6 => 79, 7 => 90, 8 => 102, 9 => 113, 10 => 124,
            11 => 135, 12 => 146, 13 => 157, 14 => 168, 15 => 179, 16 => 190, 17 => 201, 18 => 212, 19 => 223, 20 => 234,
            21 => 244, 22 => 255, 23 => 266, 24 => 277, 25 => 288, 26 => 298, 27 => 309, 28 => 320, 29 => 330, 30 => 341,
            31 => 352, 32 => 362,
            _ => panic!("see gen_ghostdag_table for currently supported values"),
        }
    }

    /// Returns the target time per block in milliseconds
    pub const fn target_time_per_block() -> u64 {
        if 1000 % BPS != 0 {
            panic!("target_time_per_block is in milliseconds hence BPS must divide 1000 with no remainder")
        }
        1000 / BPS
    }

    /// Returns the max number of direct parents a block can have
    pub const fn max_block_parents() -> u8 {
        let val = (Self::ghostdag_k() / 2) as u8;
        if val < 10 {
            10
<<<<<<< HEAD
        // } else if val > 16 {
        //     // We currently limit the number of parents by 16 in order to preserve processing performance
        //     // and to avoid number of parent references per network round from growing quadratically with
        //     // BPS. As BPS might grow beyond 10 this will mean that blocks will reference less parents than
        //     // the average number of DAG tips. Which means relying on randomness between network peers for ensuring
        //     // that all tips are eventually merged. We conjecture that with high probability every block will
        //     // be merged after a log number of rounds. For mainnet this requires an increase to the value of GHOSTDAG
        //     // K accompanied by a short security analysis, or moving to the parameterless DAGKNIGHT.
        //     16
=======
        // TODO (TEMP): uncomment when restarting TN11 or when implementing a TN11 HF
        /*
        } else if val > 16 {
            // We currently limit the number of parents by 16 in order to preserve processing performance
            // and to prevent number of parent references per network round from growing quadratically with
            // BPS. As BPS might grow beyond 10 this will mean that blocks will reference less parents than
            // the average number of DAG tips. Which means relying on randomness between network peers for ensuring
            // that all tips are eventually merged. We conjecture that with high probability every block will
            // be merged after a log number of rounds. For mainnet this requires an increase to the value of GHOSTDAG
            // K accompanied by a short security analysis, or moving to the parameterless DAGKNIGHT.
            16
         */
>>>>>>> 50d52330
        } else {
            val
        }
    }

    pub const fn mergeset_size_limit() -> u64 {
        Self::ghostdag_k() as u64 * 10
    }

    // TODO (TEMP): rename to mergeset_size_limit when restarting TN11 or when implementing a TN11 HF
    pub const fn _mergeset_size_limit() -> u64 {
        let val = Self::ghostdag_k() as u64 * 2;
        if val < 180 {
            180
        } else {
            val
        }
    }

    pub const fn merge_depth_bound() -> u64 {
        BPS * MERGE_DEPTH_DURATION
    }

    pub const fn finality_depth() -> u64 {
        BPS * NEW_FINALITY_DURATION
    }

    pub const fn pruning_depth() -> u64 {
        // Based on the analysis at https://github.com/kaspanet/docs/blob/main/Reference/prunality/Prunality.pdf
        // and on the decomposition of merge depth (rule R-I therein) from finality depth (φ)
        // We add an additional merge depth unit as a safety margin for anticone finalization
        Self::finality_depth()
            + Self::merge_depth_bound() * 2
            + 4 * Self::mergeset_size_limit() * Self::ghostdag_k() as u64
            + 2 * Self::ghostdag_k() as u64
            + 2
    }

    pub const fn pruning_proof_m() -> u64 {
        // No need to scale this constant with BPS since the important block levels (higher) remain logarithmically short
        PRUNING_PROOF_M
    }

    /// Sample rate for sampling blocks to the median time window (in block units, hence dependent on BPS)
    pub const fn past_median_time_sample_rate() -> u64 {
        BPS * PAST_MEDIAN_TIME_SAMPLE_INTERVAL
    }

    /// Sample rate for sampling blocks to the DA window (in block units, hence dependent on BPS)
    pub const fn difficulty_adjustment_sample_rate() -> u64 {
        BPS * DIFFICULTY_WINDOW_SAMPLE_INTERVAL
    }

    pub const fn coinbase_maturity() -> u64 {
        BPS * LEGACY_COINBASE_MATURITY
    }

    /// DAA score after which the pre-deflationary period switches to the deflationary period.
    ///
    /// This number is calculated as follows:
    ///
    /// - We define a year as 365.25 days
    /// - Half a year in seconds = 365.25 / 2 * 24 * 60 * 60 = 15778800
    /// - The network was down for three days shortly after launch
    /// - Three days in seconds = 3 * 24 * 60 * 60 = 259200
    pub const fn deflationary_phase_daa_score() -> u64 {
        BPS * (15778800 - 259200)
    }

    pub const fn pre_deflationary_phase_base_subsidy() -> u64 {
        50000000000 / BPS
    }
}

#[cfg(test)]
mod tests {
    use super::*;

    #[ignore]
    #[test]
    fn gen_ghostdag_table() {
        println!("[BPS => K]");
        (1..=32).for_each(|bps| {
            let k = calculate_ghostdag_k(2.0 * NETWORK_DELAY_BOUND as f64 * bps as f64, GHOSTDAG_TAIL_DELTA);
            print!("{} => {},{}", bps, k, if bps % 10 == 0 { '\n' } else { ' ' });
        });
        println!();

        /*
           Prints the following table:

           [BPS => K]
            1 => 18, 2 => 31, 3 => 43, 4 => 55, 5 => 67, 6 => 79, 7 => 90, 8 => 102, 9 => 113, 10 => 124,
            11 => 135, 12 => 146, 13 => 157, 14 => 168, 15 => 179, 16 => 190, 17 => 201, 18 => 212, 19 => 223, 20 => 234,
            21 => 244, 22 => 255, 23 => 266, 24 => 277, 25 => 288, 26 => 298, 27 => 309, 28 => 320, 29 => 330, 30 => 341,
            31 => 352, 32 => 362,
        */
    }
}<|MERGE_RESOLUTION|>--- conflicted
+++ resolved
@@ -58,17 +58,6 @@
         let val = (Self::ghostdag_k() / 2) as u8;
         if val < 10 {
             10
-<<<<<<< HEAD
-        // } else if val > 16 {
-        //     // We currently limit the number of parents by 16 in order to preserve processing performance
-        //     // and to avoid number of parent references per network round from growing quadratically with
-        //     // BPS. As BPS might grow beyond 10 this will mean that blocks will reference less parents than
-        //     // the average number of DAG tips. Which means relying on randomness between network peers for ensuring
-        //     // that all tips are eventually merged. We conjecture that with high probability every block will
-        //     // be merged after a log number of rounds. For mainnet this requires an increase to the value of GHOSTDAG
-        //     // K accompanied by a short security analysis, or moving to the parameterless DAGKNIGHT.
-        //     16
-=======
         // TODO (TEMP): uncomment when restarting TN11 or when implementing a TN11 HF
         /*
         } else if val > 16 {
@@ -81,7 +70,6 @@
             // K accompanied by a short security analysis, or moving to the parameterless DAGKNIGHT.
             16
          */
->>>>>>> 50d52330
         } else {
             val
         }
