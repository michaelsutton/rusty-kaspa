--- conflicted
+++ resolved
@@ -1,12 +1,7 @@
 use crate::{
     hashing::{
-<<<<<<< HEAD
         sighash::{calc_schnorr_signature_hash, SigHashReusedValuesUnsync},
-        sighash_type::SIG_HASH_ALL,
-=======
-        sighash::{calc_schnorr_signature_hash, SigHashReusedValues},
         sighash_type::{SigHashType, SIG_HASH_ALL},
->>>>>>> c839a9d3
     },
     tx::{SignableTransaction, VerifiableTransaction},
 };
@@ -158,15 +153,11 @@
     }
 }
 
-<<<<<<< HEAD
-pub fn verify(tx: &impl crate::tx::VerifiableTransaction) -> Result<(), Error> {
-    let reused_values = SigHashReusedValuesUnsync::new();
-=======
 /// Sign a transaction input with a sighash_type using schnorr
 pub fn sign_input(tx: &impl VerifiableTransaction, input_index: usize, private_key: &[u8; 32], hash_type: SigHashType) -> Vec<u8> {
-    let mut reused_values = SigHashReusedValues::new();
-
-    let hash = calc_schnorr_signature_hash(tx, input_index, hash_type, &mut reused_values);
+    let reused_values = SigHashReusedValuesUnsync::new();
+
+    let hash = calc_schnorr_signature_hash(tx, input_index, hash_type, &reused_values);
     let msg = secp256k1::Message::from_digest_slice(hash.as_bytes().as_slice()).unwrap();
     let schnorr_key = secp256k1::Keypair::from_seckey_slice(secp256k1::SECP256K1, private_key).unwrap();
     let sig: [u8; 64] = *schnorr_key.sign_schnorr(msg).as_ref();
@@ -176,8 +167,7 @@
 }
 
 pub fn verify(tx: &impl VerifiableTransaction) -> Result<(), Error> {
-    let mut reused_values = SigHashReusedValues::new();
->>>>>>> c839a9d3
+    let reused_values = SigHashReusedValuesUnsync::new();
     for (i, (input, entry)) in tx.populated_inputs().enumerate() {
         if input.signature_script.is_empty() {
             return Err(Error::Message(format!("Signature is empty for input: {i}")));
