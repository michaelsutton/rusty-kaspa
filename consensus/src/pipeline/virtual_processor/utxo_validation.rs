--- conflicted
+++ resolved
@@ -96,17 +96,10 @@
             // No need to fully validate selected parent transactions since selected parent txs were already validated
             // as part of selected parent UTXO state verification with the exact same UTXO context.
             let validation_flags = if is_selected_parent { TxValidationFlags::SkipScriptChecks } else { TxValidationFlags::Full };
-<<<<<<< HEAD
-            let (validated_transactions, mh) =
-                self.validate_transactions_in_parallel(&txs, &composed_view, pov_daa_score, validation_flags);
-
-            ctx.multiset_hash.combine(&mh);
-=======
             let (validated_transactions, inner_multiset) =
                 self.validate_transactions_with_muhash_in_parallel(&txs, &composed_view, pov_daa_score, validation_flags);
 
             ctx.multiset_hash.combine(&inner_multiset);
->>>>>>> c59a0d1e
 
             let mut block_fee = 0u64;
             for (validated_tx, _) in validated_transactions.iter() {
@@ -187,7 +180,7 @@
 
         // Verify all transactions are valid in context
         let current_utxo_view = selected_parent_utxo_view.compose(&ctx.mergeset_diff);
-        let (validated_transactions, _) =
+        let validated_transactions =
             self.validate_transactions_in_parallel(&txs, &current_utxo_view, header.daa_score, TxValidationFlags::Full);
         if validated_transactions.len() < txs.len() - 1 {
             // Some non-coinbase transactions are invalid
@@ -222,6 +215,26 @@
     /// Validates transactions against the provided `utxo_view` and returns a vector with all transactions
     /// which passed the validation along with their original index within the containing block
     pub(crate) fn validate_transactions_in_parallel<'a, V: UtxoView + Sync>(
+        &self,
+        txs: &'a Vec<Transaction>,
+        utxo_view: &V,
+        pov_daa_score: u64,
+        flags: TxValidationFlags,
+    ) -> Vec<(ValidatedTransaction<'a>, u32)> {
+        self.thread_pool.install(|| {
+            txs
+                .par_iter() // We can do this in parallel without complications since block body validation already ensured
+                            // that all txs within each block are independent
+                .enumerate()
+                .skip(1) // Skip the coinbase tx.
+                .filter_map(|(i, tx)| self.validate_transaction_in_utxo_context(tx, &utxo_view, pov_daa_score, flags).ok().map(|vtx| (vtx, i as u32)))
+                .collect()
+        })
+    }
+
+    /// Same as validate_transactions_in_parallel except during the iteration this will also
+    /// calculate the muhash in parallel for valid transactions
+    pub(crate) fn validate_transactions_with_muhash_in_parallel<'a, V: UtxoView + Sync>(
         &self,
         txs: &'a Vec<Transaction>,
         utxo_view: &V,
@@ -251,38 +264,6 @@
         })
     }
 
-    /// Same as validate_transactions_in_parallel except during the iteration this will also
-    /// calculate the muhash in parallel for valid transactions
-    pub(crate) fn validate_transactions_with_muhash_in_parallel<'a, V: UtxoView + Sync>(
-        &self,
-        txs: &'a Vec<Transaction>,
-        utxo_view: &V,
-        pov_daa_score: u64,
-        flags: TxValidationFlags,
-    ) -> (SmallVec<[(ValidatedTransaction<'a>, u32); 2]>, MuHash) {
-        self.thread_pool.install(|| {
-            txs
-                .par_iter() // We can do this in parallel without complications since block body validation already ensured
-                            // that all txs within each block are independent
-                .enumerate()
-                .skip(1) // Skip the coinbase tx.
-                .filter_map(|(i, tx)| self.validate_transaction_in_utxo_context(tx, &utxo_view, pov_daa_score, flags).ok().map(|vtx| {
-                    let mut mh = MuHash::new();
-                    mh.add_transaction(&vtx, pov_daa_score);
-                    (smallvec![(vtx, i as u32)], mh)
-                }
-                ))
-                .reduce(
-                    || (smallvec![], MuHash::new()),
-                    |mut a, mut b| {
-                        a.0.append(&mut b.0);
-                        a.1.combine(&b.1);
-                        a
-                    },
-                )
-        })
-    }
-
     /// Attempts to populate the transaction with UTXO entries and performs all utxo-related tx validations
     pub(super) fn validate_transaction_in_utxo_context<'a>(
         &self,
