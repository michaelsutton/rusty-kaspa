use crate::{
    consensus::{
        services::{
            ConsensusServices, DbBlockDepthManager, DbDagTraversalManager, DbGhostdagManager, DbParentsManager, DbPruningPointManager,
            DbWindowManager,
        },
        storage::ConsensusStorage,
    },
    constants::BLOCK_VERSION,
    errors::RuleError,
    model::{
        services::{
            reachability::{MTReachabilityService, ReachabilityService},
            relations::MTRelationsService,
        },
        stores::{
            acceptance_data::{AcceptanceDataStoreReader, DbAcceptanceDataStore},
            block_transactions::{BlockTransactionsStoreReader, DbBlockTransactionsStore},
            daa::DbDaaStore,
            depth::{DbDepthStore, DepthStoreReader},
            ghostdag::{DbGhostdagStore, GhostdagData, GhostdagStoreReader},
            headers::{DbHeadersStore, HeaderStoreReader},
            past_pruning_points::DbPastPruningPointsStore,
            pruning::{DbPruningStore, PruningStoreReader},
            pruning_utxoset::PruningUtxosetStores,
            reachability::DbReachabilityStore,
            relations::{DbRelationsStore, RelationsStoreReader},
            selected_chain::{DbSelectedChainStore, SelectedChainStore},
            statuses::{DbStatusesStore, StatusesStore, StatusesStoreBatchExtensions, StatusesStoreReader},
            tips::{DbTipsStore, TipsStoreReader},
            utxo_diffs::{DbUtxoDiffsStore, UtxoDiffsStoreReader},
            utxo_multisets::{DbUtxoMultisetsStore, UtxoMultisetsStoreReader},
            virtual_state::{LkgVirtualState, VirtualState, VirtualStateStoreReader, VirtualStores},
            DB,
        },
    },
    params::Params,
    pipeline::{
        deps_manager::VirtualStateProcessingMessage, pruning_processor::processor::PruningProcessingMessage,
        virtual_processor::utxo_validation::UtxoProcessingContext, ProcessingCounters,
    },
    processes::{
        coinbase::CoinbaseManager,
        ghostdag::ordering::SortableBlock,
        transaction_validator::{errors::TxResult, transaction_validator_populated::TxValidationFlags, TransactionValidator},
        window::WindowManager,
    },
};
use kaspa_consensus_core::{
    acceptance_data::AcceptanceData,
    api::args::{TransactionValidationArgs, TransactionValidationBatchArgs},
    block::{BlockTemplate, MutableBlock, TemplateBuildMode, TemplateTransactionSelector},
    blockstatus::BlockStatus::{StatusDisqualifiedFromChain, StatusUTXOValid},
    coinbase::MinerData,
    config::genesis::GenesisBlock,
    header::Header,
    merkle::calc_hash_merkle_root,
    pruning::PruningPointsList,
    tx::{MutableTransaction, Transaction},
    utxo::{
        utxo_diff::UtxoDiff,
        utxo_view::{UtxoView, UtxoViewComposition},
    },
    BlockHashSet, ChainPath,
};
use kaspa_consensus_notify::{
    notification::{
        NewBlockTemplateNotification, Notification, SinkBlueScoreChangedNotification, UtxosChangedNotification,
        VirtualChainChangedNotification, VirtualDaaScoreChangedNotification,
    },
    root::ConsensusNotificationRoot,
};
use kaspa_consensusmanager::SessionLock;
use kaspa_core::{debug, info, time::unix_now, trace, warn};
use kaspa_database::prelude::{StoreError, StoreResultEmptyTuple, StoreResultExtensions};
use kaspa_hashes::Hash;
use kaspa_muhash::MuHash;
use kaspa_notify::{events::EventType, notifier::Notify};

use super::errors::{PruningImportError, PruningImportResult};
use crossbeam_channel::{Receiver as CrossbeamReceiver, Sender as CrossbeamSender};
use itertools::Itertools;
use kaspa_consensus_core::tx::ValidatedTransaction;
use kaspa_utils::binary_heap::BinaryHeapExtensions;
use parking_lot::{RwLock, RwLockUpgradableReadGuard};
use rand::{seq::SliceRandom, Rng};
use rayon::{
    prelude::{IntoParallelRefIterator, IntoParallelRefMutIterator, ParallelIterator},
    ThreadPool,
};
use rocksdb::WriteBatch;
use std::{
    cmp::min,
    collections::{BinaryHeap, HashMap, VecDeque},
    ops::Deref,
    sync::{atomic::Ordering, Arc},
};

pub struct VirtualStateProcessor {
    // Channels
    receiver: CrossbeamReceiver<VirtualStateProcessingMessage>,
    pruning_sender: CrossbeamSender<PruningProcessingMessage>,
    pruning_receiver: CrossbeamReceiver<PruningProcessingMessage>,

    // Thread pool
    pub(super) thread_pool: Arc<ThreadPool>,

    // DB
    db: Arc<DB>,

    // Config
    pub(super) genesis: GenesisBlock,
    pub(super) max_block_parents: u8,
    pub(super) mergeset_size_limit: u64,
    pub(super) pruning_depth: u64,

    // Stores
    pub(super) statuses_store: Arc<RwLock<DbStatusesStore>>,
    pub(super) ghostdag_primary_store: Arc<DbGhostdagStore>,
    pub(super) headers_store: Arc<DbHeadersStore>,
    pub(super) daa_excluded_store: Arc<DbDaaStore>,
    pub(super) block_transactions_store: Arc<DbBlockTransactionsStore>,
    pub(super) pruning_point_store: Arc<RwLock<DbPruningStore>>,
    pub(super) past_pruning_points_store: Arc<DbPastPruningPointsStore>,
    pub(super) body_tips_store: Arc<RwLock<DbTipsStore>>,
    pub(super) depth_store: Arc<DbDepthStore>,
    pub(super) selected_chain_store: Arc<RwLock<DbSelectedChainStore>>,

    // Utxo-related stores
    pub(super) utxo_diffs_store: Arc<DbUtxoDiffsStore>,
    pub(super) utxo_multisets_store: Arc<DbUtxoMultisetsStore>,
    pub(super) acceptance_data_store: Arc<DbAcceptanceDataStore>,
    pub(super) virtual_stores: Arc<RwLock<VirtualStores>>,
    pub(super) pruning_utxoset_stores: Arc<RwLock<PruningUtxosetStores>>,

    /// The "last known good" virtual state. To be used by any logic which does not want to wait
    /// for a possible virtual state write to complete but can rather settle with the last known state
    pub lkg_virtual_state: LkgVirtualState,

    // Managers and services
    pub(super) ghostdag_manager: DbGhostdagManager,
    pub(super) reachability_service: MTReachabilityService<DbReachabilityStore>,
    pub(super) relations_service: MTRelationsService<DbRelationsStore>,
    pub(super) dag_traversal_manager: DbDagTraversalManager,
    pub(super) window_manager: DbWindowManager,
    pub(super) coinbase_manager: CoinbaseManager,
    pub(super) transaction_validator: TransactionValidator,
    pub(super) pruning_point_manager: DbPruningPointManager,
    pub(super) parents_manager: DbParentsManager,
    pub(super) depth_manager: DbBlockDepthManager,

    // Pruning lock
    pruning_lock: SessionLock,

    // Notifier
    notification_root: Arc<ConsensusNotificationRoot>,

    // Counters
    counters: Arc<ProcessingCounters>,

    // Storage mass hardfork DAA score
    pub(crate) storage_mass_activation_daa_score: u64,
}

impl VirtualStateProcessor {
    #[allow(clippy::too_many_arguments)]
    pub fn new(
        receiver: CrossbeamReceiver<VirtualStateProcessingMessage>,
        pruning_sender: CrossbeamSender<PruningProcessingMessage>,
        pruning_receiver: CrossbeamReceiver<PruningProcessingMessage>,
        thread_pool: Arc<ThreadPool>,
        params: &Params,
        db: Arc<DB>,
        storage: &Arc<ConsensusStorage>,
        services: &Arc<ConsensusServices>,
        pruning_lock: SessionLock,
        notification_root: Arc<ConsensusNotificationRoot>,
        counters: Arc<ProcessingCounters>,
    ) -> Self {
        Self {
            receiver,
            pruning_sender,
            pruning_receiver,
            thread_pool,

            genesis: params.genesis.clone(),
            max_block_parents: params.max_block_parents,
            mergeset_size_limit: params.mergeset_size_limit,
            pruning_depth: params.pruning_depth,

            db,
            statuses_store: storage.statuses_store.clone(),
            headers_store: storage.headers_store.clone(),
            ghostdag_primary_store: storage.ghostdag_primary_store.clone(),
            daa_excluded_store: storage.daa_excluded_store.clone(),
            block_transactions_store: storage.block_transactions_store.clone(),
            pruning_point_store: storage.pruning_point_store.clone(),
            past_pruning_points_store: storage.past_pruning_points_store.clone(),
            body_tips_store: storage.body_tips_store.clone(),
            depth_store: storage.depth_store.clone(),
            selected_chain_store: storage.selected_chain_store.clone(),
            utxo_diffs_store: storage.utxo_diffs_store.clone(),
            utxo_multisets_store: storage.utxo_multisets_store.clone(),
            acceptance_data_store: storage.acceptance_data_store.clone(),
            virtual_stores: storage.virtual_stores.clone(),
            pruning_utxoset_stores: storage.pruning_utxoset_stores.clone(),
            lkg_virtual_state: storage.lkg_virtual_state.clone(),

            ghostdag_manager: services.ghostdag_primary_manager.clone(),
            reachability_service: services.reachability_service.clone(),
            relations_service: services.relations_service.clone(),
            dag_traversal_manager: services.dag_traversal_manager.clone(),
            window_manager: services.window_manager.clone(),
            coinbase_manager: services.coinbase_manager.clone(),
            transaction_validator: services.transaction_validator.clone(),
            pruning_point_manager: services.pruning_point_manager.clone(),
            parents_manager: services.parents_manager.clone(),
            depth_manager: services.depth_manager.clone(),

            pruning_lock,
            notification_root,
            counters,
            storage_mass_activation_daa_score: params.storage_mass_activation_daa_score,
        }
    }

    pub fn worker(self: &Arc<Self>) {
        'outer: while let Ok(msg) = self.receiver.recv() {
            if msg.is_exit_message() {
                break;
            }

            // Once a task arrived, collect all pending tasks from the channel.
            // This is done since virtual processing is not a per-block
            // operation, so it benefits from max available info

            let messages: Vec<VirtualStateProcessingMessage> = std::iter::once(msg).chain(self.receiver.try_iter()).collect();
            trace!("virtual processor received {} tasks", messages.len());

            self.resolve_virtual();

            let statuses_read = self.statuses_store.read();
            for msg in messages {
                match msg {
                    VirtualStateProcessingMessage::Exit => break 'outer,
                    VirtualStateProcessingMessage::Process(task, virtual_state_result_transmitter) => {
                        // We don't care if receivers were dropped
                        let _ = virtual_state_result_transmitter.send(Ok(statuses_read.get(task.block().hash()).unwrap()));
                    }
                };
            }
        }

        // Pass the exit signal on to the following processor
        self.pruning_sender.send(PruningProcessingMessage::Exit).unwrap();
    }

    fn resolve_virtual(self: &Arc<Self>) {
        let pruning_point = self.pruning_point_store.read().pruning_point().unwrap();
        let virtual_read = self.virtual_stores.upgradable_read();
        let prev_state = virtual_read.state.get().unwrap();
        let finality_point = self.virtual_finality_point(&prev_state.ghostdag_data, pruning_point);

        // PRUNE SAFETY: in order to avoid locking the prune lock throughout virtual resolving we make sure
        // to only process blocks in the future of the finality point (F) which are never pruned (since finality depth << pruning depth).
        // This is justified since:
        //      1. Tips which are not in the future of F definitely don't have F on their chain
        //         hence cannot become the next sink (due to finality violation).
        //      2. Such tips cannot be merged by virtual since they are violating the merge depth
        //         bound (merge depth <= finality depth).
        // (both claims are true by induction for any block in their past as well)
        let prune_guard = self.pruning_lock.blocking_read();
        let tips = self
            .body_tips_store
            .read()
            .get()
            .unwrap()
            .read()
            .iter()
            .copied()
            .filter(|&h| self.reachability_service.is_dag_ancestor_of(finality_point, h))
            .collect_vec();
        drop(prune_guard);
        let prev_sink = prev_state.ghostdag_data.selected_parent;
        let mut accumulated_diff = prev_state.utxo_diff.clone().to_reversed();

        let (new_sink, virtual_parent_candidates) =
            self.sink_search_algorithm(&virtual_read, &mut accumulated_diff, prev_sink, tips, finality_point, pruning_point);
        let (virtual_parents, virtual_ghostdag_data) = self.pick_virtual_parents(new_sink, virtual_parent_candidates, pruning_point);
        assert_eq!(virtual_ghostdag_data.selected_parent, new_sink);

        let sink_multiset = self.utxo_multisets_store.get(new_sink).unwrap();
        let chain_path = self.dag_traversal_manager.calculate_chain_path(prev_sink, new_sink);
        let new_virtual_state = self
            .calculate_and_commit_virtual_state(
                virtual_read,
                virtual_parents,
                virtual_ghostdag_data,
                sink_multiset,
                &mut accumulated_diff,
                &chain_path,
            )
            .expect("all possible rule errors are unexpected here");

        // Update the pruning processor about the virtual state change
        let sink_ghostdag_data = self.ghostdag_primary_store.get_compact_data(new_sink).unwrap();
        // Empty the channel before sending the new message. If pruning processor is busy, this step makes sure
        // the internal channel does not grow with no need (since we only care about the most recent message)
        let _consume = self.pruning_receiver.try_iter().count();
        self.pruning_sender.send(PruningProcessingMessage::Process { sink_ghostdag_data }).unwrap();

        // Emit notifications
        let accumulated_diff = Arc::new(accumulated_diff);
        let virtual_parents = Arc::new(new_virtual_state.parents.clone());
        self.notification_root
            .notify(Notification::NewBlockTemplate(NewBlockTemplateNotification {}))
            .expect("expecting an open unbounded channel");
        self.notification_root
            .notify(Notification::UtxosChanged(UtxosChangedNotification::new(accumulated_diff, virtual_parents)))
            .expect("expecting an open unbounded channel");
        self.notification_root
            .notify(Notification::SinkBlueScoreChanged(SinkBlueScoreChangedNotification::new(sink_ghostdag_data.blue_score)))
            .expect("expecting an open unbounded channel");
        self.notification_root
            .notify(Notification::VirtualDaaScoreChanged(VirtualDaaScoreChangedNotification::new(new_virtual_state.daa_score)))
            .expect("expecting an open unbounded channel");
        if self.notification_root.has_subscription(EventType::VirtualChainChanged) {
            // check for subscriptions before the heavy lifting
            let added_chain_blocks_acceptance_data =
                chain_path.added.iter().copied().map(|added| self.acceptance_data_store.get(added).unwrap()).collect_vec();
            self.notification_root
                .notify(Notification::VirtualChainChanged(VirtualChainChangedNotification::new(
                    chain_path.added.into(),
                    chain_path.removed.into(),
                    Arc::new(added_chain_blocks_acceptance_data),
                )))
                .expect("expecting an open unbounded channel");
        }
    }

    pub(crate) fn virtual_finality_point(&self, virtual_ghostdag_data: &GhostdagData, pruning_point: Hash) -> Hash {
        let finality_point = self.depth_manager.calc_finality_point(virtual_ghostdag_data, pruning_point);
        if self.reachability_service.is_chain_ancestor_of(pruning_point, finality_point) {
            finality_point
        } else {
            // At the beginning of IBD when virtual finality point might be below the pruning point
            // or disagreeing with the pruning point chain, we take the pruning point itself as the finality point
            pruning_point
        }
    }

    /// Calculates the UTXO state of `to` starting from the state of `from`.
    /// The provided `diff` is assumed to initially hold the UTXO diff of `from` from virtual.
    /// The function returns the top-most UTXO-valid block on `chain(to)` which is ideally
    /// `to` itself (with the exception of returning `from` if `to` is already known to be UTXO disqualified).
    /// When returning it is guaranteed that `diff` holds the diff of the returned block from virtual
    fn calculate_utxo_state_relatively(&self, stores: &VirtualStores, diff: &mut UtxoDiff, from: Hash, to: Hash) -> Hash {
        // Avoid reorging if disqualified status is already known
        if self.statuses_store.read().get(to).unwrap() == StatusDisqualifiedFromChain {
            return from;
        }

        let mut split_point: Option<Hash> = None;

        // Walk down to the reorg split point
        for current in self.reachability_service.default_backward_chain_iterator(from) {
            if self.reachability_service.is_chain_ancestor_of(current, to) {
                split_point = Some(current);
                break;
            }

            let mergeset_diff = self.utxo_diffs_store.get(current).unwrap();
            // Apply the diff in reverse
            diff.with_diff_in_place(&mergeset_diff.as_reversed()).unwrap();
        }

        let split_point = split_point.expect("chain iterator was expected to reach the reorg split point");
        debug!("VIRTUAL PROCESSOR, found split point: {split_point}");

        // A variable holding the most recent UTXO-valid block on `chain(to)` (note that it's maintained such
        // that 'diff' is always its UTXO diff from virtual)
        let mut diff_point = split_point;

        // Walk back up to the new virtual selected parent candidate
        let mut chain_block_counter = 0;
        for (selected_parent, current) in self.reachability_service.forward_chain_iterator(split_point, to, true).tuple_windows() {
            if selected_parent != diff_point {
                // This indicates that the selected parent is disqualified, propagate up and continue
                self.statuses_store.write().set(current, StatusDisqualifiedFromChain).unwrap();
                continue;
            }

            match self.utxo_diffs_store.get(current) {
                Ok(mergeset_diff) => {
                    diff.with_diff_in_place(mergeset_diff.deref()).unwrap();
                    diff_point = current;
                }
                Err(StoreError::KeyNotFound(_)) => {
                    if self.statuses_store.read().get(current).unwrap() == StatusDisqualifiedFromChain {
                        // Current block is already known to be disqualified
                        continue;
                    }

                    let header = self.headers_store.get_header(current).unwrap();
                    let mergeset_data = self.ghostdag_primary_store.get_data(current).unwrap();
                    let pov_daa_score = header.daa_score;

                    let selected_parent_multiset_hash = self.utxo_multisets_store.get(selected_parent).unwrap();
                    let selected_parent_utxo_view = (&stores.utxo_set).compose(&*diff);

                    let mut ctx = UtxoProcessingContext::new(mergeset_data.into(), selected_parent_multiset_hash);

                    self.calculate_utxo_state(&mut ctx, &selected_parent_utxo_view, pov_daa_score);
                    let res = self.verify_expected_utxo_state(&mut ctx, &selected_parent_utxo_view, &header);

                    if let Err(rule_error) = res {
                        info!("Block {} is disqualified from virtual chain: {}", current, rule_error);
                        self.statuses_store.write().set(current, StatusDisqualifiedFromChain).unwrap();
                    } else {
                        debug!("VIRTUAL PROCESSOR, UTXO validated for {current}");

                        // Accumulate the diff
                        diff.with_diff_in_place(&ctx.mergeset_diff).unwrap();
                        // Update the diff point
                        diff_point = current;
                        // Commit UTXO data for current chain block
                        self.commit_utxo_state(current, ctx.mergeset_diff, ctx.multiset_hash, ctx.mergeset_acceptance_data);
                        // Count the number of UTXO-processed chain blocks
                        chain_block_counter += 1;
                    }
                }
                Err(err) => panic!("unexpected error {err}"),
            }
        }
        // Report counters
        self.counters.chain_block_counts.fetch_add(chain_block_counter, Ordering::Relaxed);

        diff_point
    }

    fn commit_utxo_state(&self, current: Hash, mergeset_diff: UtxoDiff, multiset: MuHash, acceptance_data: AcceptanceData) {
        let mut batch = WriteBatch::default();
        self.utxo_diffs_store.insert_batch(&mut batch, current, Arc::new(mergeset_diff)).unwrap();
        self.utxo_multisets_store.insert_batch(&mut batch, current, multiset).unwrap();
        self.acceptance_data_store.insert_batch(&mut batch, current, Arc::new(acceptance_data)).unwrap();
        let write_guard = self.statuses_store.set_batch(&mut batch, current, StatusUTXOValid).unwrap();
        self.db.write(batch).unwrap();
        // Calling the drops explicitly after the batch is written in order to avoid possible errors.
        drop(write_guard);
    }

    fn calculate_and_commit_virtual_state(
        &self,
        virtual_read: RwLockUpgradableReadGuard<'_, VirtualStores>,
        virtual_parents: Vec<Hash>,
        virtual_ghostdag_data: GhostdagData,
        selected_parent_multiset: MuHash,
        accumulated_diff: &mut UtxoDiff,
        chain_path: &ChainPath,
    ) -> Result<Arc<VirtualState>, RuleError> {
        let new_virtual_state = self.calculate_virtual_state(
            &virtual_read,
            virtual_parents,
            virtual_ghostdag_data,
            selected_parent_multiset,
            accumulated_diff,
        )?;
        self.commit_virtual_state(virtual_read, new_virtual_state.clone(), accumulated_diff, chain_path);
        Ok(new_virtual_state)
    }

    pub(super) fn calculate_virtual_state(
        &self,
        virtual_stores: &VirtualStores,
        virtual_parents: Vec<Hash>,
        virtual_ghostdag_data: GhostdagData,
        selected_parent_multiset: MuHash,
        accumulated_diff: &mut UtxoDiff,
    ) -> Result<Arc<VirtualState>, RuleError> {
        let selected_parent_utxo_view = (&virtual_stores.utxo_set).compose(&*accumulated_diff);
        let mut ctx = UtxoProcessingContext::new((&virtual_ghostdag_data).into(), selected_parent_multiset);

        // Calc virtual DAA score, difficulty bits and past median time
        let virtual_daa_window = self.window_manager.block_daa_window(&virtual_ghostdag_data)?;
        let virtual_bits = self.window_manager.calculate_difficulty_bits(&virtual_ghostdag_data, &virtual_daa_window);
        let virtual_past_median_time = self.window_manager.calc_past_median_time(&virtual_ghostdag_data)?.0;

        // Calc virtual UTXO state relative to selected parent
        self.calculate_utxo_state(&mut ctx, &selected_parent_utxo_view, virtual_daa_window.daa_score);

        // Update the accumulated diff
        accumulated_diff.with_diff_in_place(&ctx.mergeset_diff).unwrap();

        // Build the new virtual state
        Ok(Arc::new(VirtualState::new(
            virtual_parents,
            virtual_daa_window.daa_score,
            virtual_bits,
            virtual_past_median_time,
            ctx.multiset_hash,
            ctx.mergeset_diff,
            ctx.accepted_tx_ids,
            ctx.mergeset_rewards,
            virtual_daa_window.mergeset_non_daa,
            virtual_ghostdag_data,
        )))
    }

    fn commit_virtual_state(
        &self,
        virtual_read: RwLockUpgradableReadGuard<'_, VirtualStores>,
        new_virtual_state: Arc<VirtualState>,
        accumulated_diff: &UtxoDiff,
        chain_path: &ChainPath,
    ) {
        let mut batch = WriteBatch::default();
        let mut virtual_write = RwLockUpgradableReadGuard::upgrade(virtual_read);
        let mut selected_chain_write = self.selected_chain_store.write();

        // Apply the accumulated diff to the virtual UTXO set
        virtual_write.utxo_set.write_diff_batch(&mut batch, accumulated_diff).unwrap();

        // Update virtual state
        virtual_write.state.set_batch(&mut batch, new_virtual_state).unwrap();

        // Update the virtual selected chain
        selected_chain_write.apply_changes(&mut batch, chain_path).unwrap();

        // Flush the batch changes
        self.db.write(batch).unwrap();

        // Calling the drops explicitly after the batch is written in order to avoid possible errors.
        drop(virtual_write);
        drop(selected_chain_write);
    }

    /// Returns the max number of tips to consider as virtual parents in a single virtual resolve operation.
    ///
    /// Guaranteed to be `>= self.max_block_parents`
    fn max_virtual_parent_candidates(&self) -> usize {
        // Limit to max_block_parents x 3 candidates. This way we avoid going over thousands of tips when the network isn't healthy.
        // There's no specific reason for a factor of 3, and its not a consensus rule, just an estimation for reducing the amount
        // of candidates considered.
        self.max_block_parents as usize * 3
    }

    /// Searches for the next valid sink block (SINK = Virtual selected parent). The search is performed
    /// in the inclusive past of `tips`.
    /// The provided `diff` is assumed to initially hold the UTXO diff of `prev_sink` from virtual.
    /// The function returns with `diff` being the diff of the new sink from previous virtual.
    /// In addition to the found sink the function also returns a queue of additional virtual
    /// parent candidates ordered in descending blue work order.
    pub(super) fn sink_search_algorithm(
        &self,
        stores: &VirtualStores,
        diff: &mut UtxoDiff,
        prev_sink: Hash,
        tips: Vec<Hash>,
        finality_point: Hash,
        pruning_point: Hash,
    ) -> (Hash, VecDeque<Hash>) {
        // TODO: tests

        let mut heap = tips
            .into_iter()
            .map(|block| SortableBlock { hash: block, blue_work: self.ghostdag_primary_store.get_blue_work(block).unwrap() })
            .collect::<BinaryHeap<_>>();

        // The initial diff point is the previous sink
        let mut diff_point = prev_sink;

        // We maintain the following invariant: `heap` is an antichain.
        // It holds at step 0 since tips are an antichain, and remains through the loop
        // since we check that every pushed block is not in the past of current heap
        // (and it can't be in the future by induction)
        loop {
            let candidate = heap.pop().expect("valid sink must exist").hash;
            if self.reachability_service.is_chain_ancestor_of(finality_point, candidate) {
                diff_point = self.calculate_utxo_state_relatively(stores, diff, diff_point, candidate);
                if diff_point == candidate {
                    // This indicates that candidate has valid UTXO state and that `diff` represents its diff from virtual

                    // All blocks with lower blue work than filtering_root are:
                    // 1. not in its future (bcs blue work is monotonic),
                    // 2. will be removed eventually by the bounded merge check.
                    // Hence as an optimization we prefer removing such blocks in advance to allow valid tips to be considered.
                    let filtering_root = self.depth_store.merge_depth_root(candidate).unwrap();
                    let filtering_blue_work = self.ghostdag_primary_store.get_blue_work(filtering_root).unwrap_or_default();
                    return (
                        candidate,
                        heap.into_sorted_iter().take_while(|s| s.blue_work >= filtering_blue_work).map(|s| s.hash).collect(),
                    );
                } else {
                    debug!("Block candidate {} has invalid UTXO state and is ignored from Virtual chain.", candidate)
                }
            } else if finality_point != pruning_point {
                // `finality_point == pruning_point` indicates we are at IBD start hence no warning required
                warn!("Finality Violation Detected. Block {} violates finality and is ignored from Virtual chain.", candidate);
            }
            // PRUNE SAFETY: see comment within [`resolve_virtual`]
            let prune_guard = self.pruning_lock.blocking_read();
            for parent in self.relations_service.get_parents(candidate).unwrap().iter().copied() {
                if self.reachability_service.is_dag_ancestor_of(finality_point, parent)
                    && !self.reachability_service.is_dag_ancestor_of_any(parent, &mut heap.iter().map(|sb| sb.hash))
                {
                    heap.push(SortableBlock { hash: parent, blue_work: self.ghostdag_primary_store.get_blue_work(parent).unwrap() });
                }
            }
            drop(prune_guard);
        }
    }

    /// Picks the virtual parents according to virtual parent selection pruning constrains.
    /// Assumes:
    ///     1. `selected_parent` is a UTXO-valid block
    ///     2. `candidates` are an antichain ordered in descending blue work order
    ///     3. `candidates` do not contain `selected_parent` and `selected_parent.blue work > max(candidates.blue_work)`  
    pub(super) fn pick_virtual_parents(
        &self,
        selected_parent: Hash,
        mut candidates: VecDeque<Hash>,
        pruning_point: Hash,
    ) -> (Vec<Hash>, GhostdagData) {
        // TODO: tests

        // Mergeset increasing might traverse DAG areas which are below the finality point and which theoretically
        // can borderline with pruned data, hence we acquire the prune lock to ensure data consistency. Note that
        // the final selected mergeset can never be pruned (this is the essence of the prunality proof), however
        // we might touch such data prior to validating the bounded merge rule. All in all, this function is short
        // enough so we avoid making further optimizations
        let _prune_guard = self.pruning_lock.blocking_read();
        let max_block_parents = self.max_block_parents as usize;
        let max_candidates = self.max_virtual_parent_candidates();

        // Prioritize half the blocks with highest blue work and pick the rest randomly to ensure diversity between nodes
        if candidates.len() > max_candidates {
            // make_contiguous should be a no op since the deque was just built
            let slice = candidates.make_contiguous();

            // Keep slice[..max_block_parents / 2] as is, choose max_candidates - max_block_parents / 2 in random
            // from the remainder of the slice while swapping them to slice[max_block_parents / 2..max_candidates].
            //
            // Inspired by rand::partial_shuffle (which lacks the guarantee on chosen elements location).
            for i in max_block_parents / 2..max_candidates {
                let j = rand::thread_rng().gen_range(i..slice.len()); // i < max_candidates < slice.len()
                slice.swap(i, j);
            }

            // Truncate the unchosen elements
            candidates.truncate(max_candidates);
        } else if candidates.len() > max_block_parents / 2 {
            // Fallback to a simpler algo in this case
            candidates.make_contiguous()[max_block_parents / 2..].shuffle(&mut rand::thread_rng());
        }

        let mut virtual_parents = Vec::with_capacity(min(max_block_parents, candidates.len() + 1));
        virtual_parents.push(selected_parent);
        let mut mergeset_size = 1; // Count the selected parent

        // Try adding parents as long as mergeset size and number of parents limits are not reached
        while let Some(candidate) = candidates.pop_front() {
            if mergeset_size >= self.mergeset_size_limit || virtual_parents.len() >= max_block_parents {
                break;
            }
            match self.mergeset_increase(&virtual_parents, candidate, self.mergeset_size_limit - mergeset_size) {
                MergesetIncreaseResult::Accepted { increase_size } => {
                    mergeset_size += increase_size;
                    virtual_parents.push(candidate);
                }
                MergesetIncreaseResult::Rejected { new_candidate } => {
                    // If we already have a candidate in the past of new candidate then skip.
                    if self.reachability_service.is_any_dag_ancestor(&mut candidates.iter().copied(), new_candidate) {
                        continue; // TODO: not sure this test is needed if candidates invariant as antichain is kept
                    }
                    // Remove all candidates which are in the future of the new candidate
                    candidates.retain(|&h| !self.reachability_service.is_dag_ancestor_of(new_candidate, h));
                    candidates.push_back(new_candidate);
                }
            }
        }
        assert!(mergeset_size <= self.mergeset_size_limit);
        assert!(virtual_parents.len() <= max_block_parents);
        self.remove_bounded_merge_breaking_parents(virtual_parents, pruning_point)
    }

    fn mergeset_increase(&self, selected_parents: &[Hash], candidate: Hash, budget: u64) -> MergesetIncreaseResult {
        /*
        Algo:
            Traverse past(candidate) \setminus past(selected_parents) and make
            sure the increase in mergeset size is within the available budget
        */

        let candidate_parents = self.relations_service.get_parents(candidate).unwrap();
        let mut queue: VecDeque<_> = candidate_parents.iter().copied().collect();
        let mut visited: BlockHashSet = queue.iter().copied().collect();
        let mut mergeset_increase = 1u64; // Starts with 1 to count for the candidate itself

        while let Some(current) = queue.pop_front() {
            if self.reachability_service.is_dag_ancestor_of_any(current, &mut selected_parents.iter().copied()) {
                continue;
            }
            mergeset_increase += 1;
            if mergeset_increase > budget {
                return MergesetIncreaseResult::Rejected { new_candidate: current };
            }

            let current_parents = self.relations_service.get_parents(current).unwrap();
            for &parent in current_parents.iter() {
                if visited.insert(parent) {
                    queue.push_back(parent);
                }
            }
        }
        MergesetIncreaseResult::Accepted { increase_size: mergeset_increase }
    }

    fn remove_bounded_merge_breaking_parents(
        &self,
        mut virtual_parents: Vec<Hash>,
        current_pruning_point: Hash,
    ) -> (Vec<Hash>, GhostdagData) {
        let mut ghostdag_data = self.ghostdag_manager.ghostdag(&virtual_parents);
        let merge_depth_root = self.depth_manager.calc_merge_depth_root(&ghostdag_data, current_pruning_point);
        let mut kosherizing_blues: Option<Vec<Hash>> = None;
        let mut bad_reds = Vec::new();

        //
        // Note that the code below optimizes for the usual case where there are no merge-bound-violating blocks.
        //

        // Find red blocks violating the merge bound and which are not kosherized by any blue
        for red in ghostdag_data.mergeset_reds.iter().copied() {
            if self.reachability_service.is_dag_ancestor_of(merge_depth_root, red) {
                continue;
            }
            // Lazy load the kosherizing blocks since this case is extremely rare
            if kosherizing_blues.is_none() {
                kosherizing_blues = Some(self.depth_manager.kosherizing_blues(&ghostdag_data, merge_depth_root).collect());
            }
            if !self.reachability_service.is_dag_ancestor_of_any(red, &mut kosherizing_blues.as_ref().unwrap().iter().copied()) {
                bad_reds.push(red);
            }
        }

        if !bad_reds.is_empty() {
            // Remove all parents which lead to merging a bad red
            virtual_parents.retain(|&h| !self.reachability_service.is_any_dag_ancestor(&mut bad_reds.iter().copied(), h));
            // Recompute ghostdag data since parents changed
            ghostdag_data = self.ghostdag_manager.ghostdag(&virtual_parents);
        }

        (virtual_parents, ghostdag_data)
    }

    fn validate_mempool_transaction_impl(
        &self,
        mutable_tx: &mut MutableTransaction,
        virtual_utxo_view: &impl UtxoView,
        virtual_daa_score: u64,
        virtual_past_median_time: u64,
        args: &TransactionValidationArgs,
    ) -> TxResult<()> {
        self.transaction_validator.validate_tx_in_isolation(&mutable_tx.tx)?;
        self.transaction_validator.utxo_free_tx_validation(&mutable_tx.tx, virtual_daa_score, virtual_past_median_time)?;
        self.validate_mempool_transaction_in_utxo_context(mutable_tx, virtual_utxo_view, virtual_daa_score, args)?;
        Ok(())
    }

    pub fn validate_mempool_transaction(&self, mutable_tx: &mut MutableTransaction, args: &TransactionValidationArgs) -> TxResult<()> {
        let virtual_read = self.virtual_stores.read();
        let virtual_state = virtual_read.state.get().unwrap();
        let virtual_utxo_view = &virtual_read.utxo_set;
        let virtual_daa_score = virtual_state.daa_score;
        let virtual_past_median_time = virtual_state.past_median_time;
<<<<<<< HEAD
        if mutable_tx.tx.inputs.len() > 1 {
            // use pool to apply par_iter to inputs
            self.thread_pool.install(|| {
                self.validate_mempool_transaction_impl(mutable_tx, virtual_utxo_view, virtual_daa_score, virtual_past_median_time)
            })
        } else {
            self.validate_mempool_transaction_impl(mutable_tx, virtual_utxo_view, virtual_daa_score, virtual_past_median_time)
        }
=======
        self.validate_mempool_transaction_impl(mutable_tx, virtual_utxo_view, virtual_daa_score, virtual_past_median_time, args)
>>>>>>> c839a9d3
    }

    pub fn validate_mempool_transactions_in_parallel(
        &self,
        mutable_txs: &mut [MutableTransaction],
        args: &TransactionValidationBatchArgs,
    ) -> Vec<TxResult<()>> {
        let virtual_read = self.virtual_stores.read();
        let virtual_state = virtual_read.state.get().unwrap();
        let virtual_utxo_view = &virtual_read.utxo_set;
        let virtual_daa_score = virtual_state.daa_score;
        let virtual_past_median_time = virtual_state.past_median_time;

        self.thread_pool.install(|| {
            mutable_txs
                .par_iter_mut()
                .map(|mtx| {
                    self.validate_mempool_transaction_impl(
                        mtx,
                        &virtual_utxo_view,
                        virtual_daa_score,
                        virtual_past_median_time,
                        args.get(&mtx.id()),
                    )
                })
                .collect::<Vec<TxResult<()>>>()
        })
    }

    fn populate_mempool_transaction_impl(
        &self,
        mutable_tx: &mut MutableTransaction,
        virtual_utxo_view: &impl UtxoView,
    ) -> TxResult<()> {
        self.populate_mempool_transaction_in_utxo_context(mutable_tx, virtual_utxo_view)?;
        Ok(())
    }

    pub fn populate_mempool_transaction(&self, mutable_tx: &mut MutableTransaction) -> TxResult<()> {
        let virtual_read = self.virtual_stores.read();
        let virtual_utxo_view = &virtual_read.utxo_set;
        self.populate_mempool_transaction_impl(mutable_tx, virtual_utxo_view)
    }

    pub fn populate_mempool_transactions_in_parallel(&self, mutable_txs: &mut [MutableTransaction]) -> Vec<TxResult<()>> {
        let virtual_read = self.virtual_stores.read();
        let virtual_utxo_view = &virtual_read.utxo_set;
        self.thread_pool.install(|| {
            mutable_txs
                .par_iter_mut()
                .map(|mtx| self.populate_mempool_transaction_impl(mtx, &virtual_utxo_view))
                .collect::<Vec<TxResult<()>>>()
        })
    }

    fn validate_block_template_transactions_in_parallel<V: UtxoView + Sync>(
        &self,
        txs: &[Transaction],
        virtual_state: &VirtualState,
        utxo_view: &V,
    ) -> Vec<TxResult<u64>> {
        self.thread_pool
            .install(|| txs.par_iter().map(|tx| self.validate_block_template_transaction(tx, virtual_state, &utxo_view)).collect())
    }

    fn validate_block_template_transaction(
        &self,
        tx: &Transaction,
        virtual_state: &VirtualState,
        utxo_view: &impl UtxoView,
    ) -> TxResult<u64> {
        // No need to validate the transaction in isolation since we rely on the mining manager to submit transactions
        // which were previously validated through `validate_mempool_transaction_and_populate`, hence we only perform
        // in-context validations
        self.transaction_validator.utxo_free_tx_validation(tx, virtual_state.daa_score, virtual_state.past_median_time)?;
        let ValidatedTransaction { calculated_fee, .. } =
            self.validate_transaction_in_utxo_context(tx, utxo_view, virtual_state.daa_score, TxValidationFlags::Full)?;
        Ok(calculated_fee)
    }

    pub fn build_block_template(
        &self,
        miner_data: MinerData,
        mut tx_selector: Box<dyn TemplateTransactionSelector>,
        build_mode: TemplateBuildMode,
    ) -> Result<BlockTemplate, RuleError> {
        //
        // TODO: tests
        //

        // We call for the initial tx batch before acquiring the virtual read lock,
        // optimizing for the common case where all txs are valid. Following selection calls
        // are called within the lock in order to preserve validness of already validated txs
        let mut txs = tx_selector.select_transactions();
        let mut calculated_fees = Vec::with_capacity(txs.len());
        let virtual_read = self.virtual_stores.read();
        let virtual_state = virtual_read.state.get().unwrap();
        let virtual_utxo_view = &virtual_read.utxo_set;

        let mut invalid_transactions = HashMap::new();
        let results = self.validate_block_template_transactions_in_parallel(&txs, &virtual_state, &virtual_utxo_view);
        for (tx, res) in txs.iter().zip(results) {
            match res {
                Err(e) => {
                    invalid_transactions.insert(tx.id(), e);
                    tx_selector.reject_selection(tx.id());
                }
                Ok(fee) => {
                    calculated_fees.push(fee);
                }
            }
        }

        let mut has_rejections = !invalid_transactions.is_empty();
        if has_rejections {
            txs.retain(|tx| !invalid_transactions.contains_key(&tx.id()));
        }

        while has_rejections {
            has_rejections = false;
            let next_batch = tx_selector.select_transactions(); // Note that once next_batch is empty the loop will exit
            let next_batch_results =
                self.validate_block_template_transactions_in_parallel(&next_batch, &virtual_state, &virtual_utxo_view);
            for (tx, res) in next_batch.into_iter().zip(next_batch_results) {
                match res {
                    Err(e) => {
                        invalid_transactions.insert(tx.id(), e);
                        tx_selector.reject_selection(tx.id());
                        has_rejections = true;
                    }
                    Ok(fee) => {
                        txs.push(tx);
                        calculated_fees.push(fee);
                    }
                }
            }
        }

        // Check whether this was an overall successful selection episode. We pass this decision
        // to the selector implementation which has the broadest picture and can use mempool config
        // and context
        match (build_mode, tx_selector.is_successful()) {
            (TemplateBuildMode::Standard, false) => return Err(RuleError::InvalidTransactionsInNewBlock(invalid_transactions)),
            (TemplateBuildMode::Standard, true) | (TemplateBuildMode::Infallible, _) => {}
        }

        // At this point we can safely drop the read lock
        drop(virtual_read);

        // Build the template
        self.build_block_template_from_virtual_state(virtual_state, miner_data, txs, calculated_fees)
    }

    pub(crate) fn validate_block_template_transactions(
        &self,
        txs: &[Transaction],
        virtual_state: &VirtualState,
        utxo_view: &impl UtxoView,
    ) -> Result<(), RuleError> {
        // Search for invalid transactions
        let mut invalid_transactions = HashMap::new();
        for tx in txs.iter() {
            if let Err(e) = self.validate_block_template_transaction(tx, virtual_state, utxo_view) {
                invalid_transactions.insert(tx.id(), e);
            }
        }
        if !invalid_transactions.is_empty() {
            Err(RuleError::InvalidTransactionsInNewBlock(invalid_transactions))
        } else {
            Ok(())
        }
    }

    pub(crate) fn build_block_template_from_virtual_state(
        &self,
        virtual_state: Arc<VirtualState>,
        miner_data: MinerData,
        mut txs: Vec<Transaction>,
        calculated_fees: Vec<u64>,
    ) -> Result<BlockTemplate, RuleError> {
        // [`calc_block_parents`] can use deep blocks below the pruning point for this calculation, so we
        // need to hold the pruning lock.
        let _prune_guard = self.pruning_lock.blocking_read();
        let pruning_info = self.pruning_point_store.read().get().unwrap();
        let header_pruning_point =
            self.pruning_point_manager.expected_header_pruning_point(virtual_state.ghostdag_data.to_compact(), pruning_info);
        let coinbase = self
            .coinbase_manager
            .expected_coinbase_transaction(
                virtual_state.daa_score,
                miner_data.clone(),
                &virtual_state.ghostdag_data,
                &virtual_state.mergeset_rewards,
                &virtual_state.mergeset_non_daa,
            )
            .unwrap();
        txs.insert(0, coinbase.tx);
        let version = BLOCK_VERSION;
        let parents_by_level = self.parents_manager.calc_block_parents(pruning_info.pruning_point, &virtual_state.parents);

        // Hash according to hardfork activation
        let storage_mass_activated = virtual_state.daa_score > self.storage_mass_activation_daa_score;
        let hash_merkle_root = calc_hash_merkle_root(txs.iter(), storage_mass_activated);

        let accepted_id_merkle_root = kaspa_merkle::calc_merkle_root(virtual_state.accepted_tx_ids.iter().copied());
        let utxo_commitment = virtual_state.multiset.clone().finalize();
        // Past median time is the exclusive lower bound for valid block time, so we increase by 1 to get the valid min
        let min_block_time = virtual_state.past_median_time + 1;
        let header = Header::new_finalized(
            version,
            parents_by_level,
            hash_merkle_root,
            accepted_id_merkle_root,
            utxo_commitment,
            u64::max(min_block_time, unix_now()),
            virtual_state.bits,
            0,
            virtual_state.daa_score,
            virtual_state.ghostdag_data.blue_work,
            virtual_state.ghostdag_data.blue_score,
            header_pruning_point,
        );
        let selected_parent_hash = virtual_state.ghostdag_data.selected_parent;
        let selected_parent_timestamp = self.headers_store.get_timestamp(selected_parent_hash).unwrap();
        let selected_parent_daa_score = self.headers_store.get_daa_score(selected_parent_hash).unwrap();
        Ok(BlockTemplate::new(
            MutableBlock::new(header, txs),
            miner_data,
            coinbase.has_red_reward,
            selected_parent_timestamp,
            selected_parent_daa_score,
            selected_parent_hash,
            calculated_fees,
        ))
    }

    /// Make sure pruning point-related stores are initialized
    pub fn init(self: &Arc<Self>) {
        let pruning_point_read = self.pruning_point_store.upgradable_read();
        if pruning_point_read.pruning_point().unwrap_option().is_none() {
            let mut pruning_point_write = RwLockUpgradableReadGuard::upgrade(pruning_point_read);
            let mut pruning_utxoset_write = self.pruning_utxoset_stores.write();
            let mut batch = WriteBatch::default();
            self.past_pruning_points_store.insert_batch(&mut batch, 0, self.genesis.hash).unwrap_or_exists();
            pruning_point_write.set_batch(&mut batch, self.genesis.hash, self.genesis.hash, 0).unwrap();
            pruning_point_write.set_history_root(&mut batch, self.genesis.hash).unwrap();
            pruning_utxoset_write.set_utxoset_position(&mut batch, self.genesis.hash).unwrap();
            self.db.write(batch).unwrap();
            drop(pruning_point_write);
            drop(pruning_utxoset_write);
        }
    }

    /// Initializes UTXO state of genesis and points virtual at genesis.
    /// Note that pruning point-related stores are initialized by `init`
    pub fn process_genesis(self: &Arc<Self>) {
        // Write the UTXO state of genesis
        self.commit_utxo_state(self.genesis.hash, UtxoDiff::default(), MuHash::new(), AcceptanceData::default());

        // Init the virtual selected chain store
        let mut batch = WriteBatch::default();
        let mut selected_chain_write = self.selected_chain_store.write();
        selected_chain_write.init_with_pruning_point(&mut batch, self.genesis.hash).unwrap();
        self.db.write(batch).unwrap();
        drop(selected_chain_write);

        // Init virtual state
        self.commit_virtual_state(
            self.virtual_stores.upgradable_read(),
            Arc::new(VirtualState::from_genesis(&self.genesis, self.ghostdag_manager.ghostdag(&[self.genesis.hash]))),
            &Default::default(),
            &Default::default(),
        );
    }

    // TODO: rename to reflect finalizing pruning point utxoset state and importing *to* virtual utxoset
    pub fn import_pruning_point_utxo_set(
        &self,
        new_pruning_point: Hash,
        mut imported_utxo_multiset: MuHash,
    ) -> PruningImportResult<()> {
        info!("Importing the UTXO set of the pruning point {}", new_pruning_point);
        let new_pruning_point_header = self.headers_store.get_header(new_pruning_point).unwrap();
        let imported_utxo_multiset_hash = imported_utxo_multiset.finalize();
        if imported_utxo_multiset_hash != new_pruning_point_header.utxo_commitment {
            return Err(PruningImportError::ImportedMultisetHashMismatch(
                new_pruning_point_header.utxo_commitment,
                imported_utxo_multiset_hash,
            ));
        }

        {
            // Set the pruning point utxoset position to the new point we just verified
            let mut batch = WriteBatch::default();
            let mut pruning_utxoset_write = self.pruning_utxoset_stores.write();
            pruning_utxoset_write.set_utxoset_position(&mut batch, new_pruning_point).unwrap();
            self.db.write(batch).unwrap();
            drop(pruning_utxoset_write);
        }

        {
            // Copy the pruning-point UTXO set into virtual's UTXO set
            let pruning_utxoset_read = self.pruning_utxoset_stores.read();
            let mut virtual_write = self.virtual_stores.write();

            virtual_write.utxo_set.clear().unwrap();
            for chunk in &pruning_utxoset_read.utxo_set.iterator().map(|iter_result| iter_result.unwrap()).chunks(1000) {
                virtual_write.utxo_set.write_from_iterator_without_cache(chunk).unwrap();
            }
        }

        let virtual_read = self.virtual_stores.upgradable_read();

        // Validate transactions of the pruning point itself
        let new_pruning_point_transactions = self.block_transactions_store.get(new_pruning_point).unwrap();
        let validated_transactions = self.validate_transactions_in_parallel(
            &new_pruning_point_transactions,
            &virtual_read.utxo_set,
            new_pruning_point_header.daa_score,
            TxValidationFlags::Full,
        );
        if validated_transactions.len() < new_pruning_point_transactions.len() - 1 {
            // Some non-coinbase transactions are invalid
            return Err(PruningImportError::NewPruningPointTxErrors);
        }

        {
            // Submit partial UTXO state for the pruning point.
            // Note we only have and need the multiset; acceptance data and utxo-diff are irrelevant.
            let mut batch = WriteBatch::default();
            self.utxo_multisets_store.set_batch(&mut batch, new_pruning_point, imported_utxo_multiset.clone()).unwrap();

            let statuses_write = self.statuses_store.set_batch(&mut batch, new_pruning_point, StatusUTXOValid).unwrap();
            self.db.write(batch).unwrap();
            drop(statuses_write);
        }

        // Calculate the virtual state, treating the pruning point as the only virtual parent
        let virtual_parents = vec![new_pruning_point];
        let virtual_ghostdag_data = self.ghostdag_manager.ghostdag(&virtual_parents);

        self.calculate_and_commit_virtual_state(
            virtual_read,
            virtual_parents,
            virtual_ghostdag_data,
            imported_utxo_multiset.clone(),
            &mut UtxoDiff::default(),
            &ChainPath::default(),
        )?;

        Ok(())
    }

    pub fn are_pruning_points_violating_finality(&self, pp_list: PruningPointsList) -> bool {
        // Ideally we would want to check if the last known pruning point has the finality point
        // in its chain, but in some cases it's impossible: let `lkp` be the last known pruning
        // point from the list, and `fup` be the first unknown pruning point (the one following `lkp`).
        // fup.blue_score - lkp.blue_score ≈ finality_depth (±k), so it's possible for `lkp` not to
        // have the finality point in its past. So we have no choice but to check if `lkp`
        // has `finality_point.finality_point` in its chain (in the worst case `fup` is one block
        // above the current finality point, and in this case `lkp` will be a few blocks above the
        // finality_point.finality_point), meaning this function can only detect finality violations
        // in depth of 2*finality_depth, and can give false negatives for smaller finality violations.
        let current_pp = self.pruning_point_store.read().pruning_point().unwrap();
        let vf = self.virtual_finality_point(&self.lkg_virtual_state.load().ghostdag_data, current_pp);
        let vff = self.depth_manager.calc_finality_point(&self.ghostdag_primary_store.get_data(vf).unwrap(), current_pp);

        let last_known_pp = pp_list.iter().rev().find(|pp| match self.statuses_store.read().get(pp.hash).unwrap_option() {
            Some(status) => status.is_valid(),
            None => false,
        });

        if let Some(last_known_pp) = last_known_pp {
            !self.reachability_service.is_chain_ancestor_of(vff, last_known_pp.hash)
        } else {
            // If no pruning point is known, there's definitely a finality violation
            // (normally at least genesis should be known).
            true
        }
    }
}

enum MergesetIncreaseResult {
    Accepted { increase_size: u64 },
    Rejected { new_candidate: Hash },
}<|MERGE_RESOLUTION|>--- conflicted
+++ resolved
@@ -772,18 +772,20 @@
         let virtual_utxo_view = &virtual_read.utxo_set;
         let virtual_daa_score = virtual_state.daa_score;
         let virtual_past_median_time = virtual_state.past_median_time;
-<<<<<<< HEAD
         if mutable_tx.tx.inputs.len() > 1 {
             // use pool to apply par_iter to inputs
             self.thread_pool.install(|| {
-                self.validate_mempool_transaction_impl(mutable_tx, virtual_utxo_view, virtual_daa_score, virtual_past_median_time)
+                self.validate_mempool_transaction_impl(
+                    mutable_tx,
+                    virtual_utxo_view,
+                    virtual_daa_score,
+                    virtual_past_median_time,
+                    args,
+                )
             })
         } else {
-            self.validate_mempool_transaction_impl(mutable_tx, virtual_utxo_view, virtual_daa_score, virtual_past_median_time)
-        }
-=======
-        self.validate_mempool_transaction_impl(mutable_tx, virtual_utxo_view, virtual_daa_score, virtual_past_median_time, args)
->>>>>>> c839a9d3
+            self.validate_mempool_transaction_impl(mutable_tx, virtual_utxo_view, virtual_daa_score, virtual_past_median_time, args)
+        }
     }
 
     pub fn validate_mempool_transactions_in_parallel(
