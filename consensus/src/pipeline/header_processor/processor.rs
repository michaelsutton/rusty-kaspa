use crate::{
    consensus::{
        services::{
            ConsensusServices, DbBlockDepthManager, DbDagTraversalManager, DbGhostdagManager, DbParentsManager, DbPruningPointManager,
            DbWindowManager,
        },
        storage::ConsensusStorage,
    },
    errors::{BlockProcessResult, RuleError},
    model::{
        services::reachability::MTReachabilityService,
        stores::{
            block_window_cache::{BlockWindowCacheStore, BlockWindowHeap},
            daa::DbDaaStore,
            depth::DbDepthStore,
            ghostdag::{DbGhostdagStore, GhostdagData, GhostdagStoreReader},
            headers::DbHeadersStore,
            headers_selected_tip::{DbHeadersSelectedTipStore, HeadersSelectedTipStoreReader},
            pruning::{DbPruningStore, PruningPointInfo, PruningStoreReader},
            reachability::{DbReachabilityStore, StagingReachabilityStore},
            relations::{DbRelationsStore, RelationsStoreReader},
            statuses::{DbStatusesStore, StatusesStore, StatusesStoreBatchExtensions, StatusesStoreReader},
            DB,
        },
    },
    params::Params,
    pipeline::deps_manager::{BlockProcessingMessage, BlockTask, BlockTaskDependencyManager, TaskId},
    processes::{ghostdag::ordering::SortableBlock, reachability::inquirer as reachability, relations::RelationsStoreExtensions},
};
use crossbeam_channel::{Receiver, Sender};
use itertools::Itertools;
use kaspa_consensus_core::{
    blockhash::{BlockHashes, ORIGIN},
    blockstatus::BlockStatus::{self, StatusHeaderOnly, StatusInvalid},
    config::genesis::GenesisBlock,
    header::Header,
    BlockHashSet, BlockLevel,
};
use kaspa_consensusmanager::SessionLock;
use kaspa_database::prelude::{StoreResultEmptyTuple, StoreResultExtensions};
use kaspa_hashes::Hash;
use kaspa_utils::vec::VecExtensions;
use parking_lot::RwLock;
use rayon::ThreadPool;
use rocksdb::WriteBatch;
use std::sync::{atomic::Ordering, Arc};

use super::super::ProcessingCounters;

pub struct HeaderProcessingContext {
    pub hash: Hash,
    pub header: Arc<Header>,
    pub pruning_info: PruningPointInfo,
    pub block_level: BlockLevel,
    pub known_parents: Vec<BlockHashes>,

    // Staging data
    pub ghostdag_data: Option<Arc<GhostdagData>>,
    pub block_window_for_difficulty: Option<Arc<BlockWindowHeap>>,
    pub block_window_for_past_median_time: Option<Arc<BlockWindowHeap>>,
    pub mergeset_non_daa: Option<BlockHashSet>,
    pub merge_depth_root: Option<Hash>,
    pub finality_point: Option<Hash>,
}

impl HeaderProcessingContext {
    pub fn new(
        hash: Hash,
        header: Arc<Header>,
        block_level: BlockLevel,
        pruning_info: PruningPointInfo,
        known_parents: Vec<BlockHashes>,
    ) -> Self {
        Self {
            hash,
            header,
            block_level,
            pruning_info,
            known_parents,
            ghostdag_data: None,
            block_window_for_difficulty: None,
            mergeset_non_daa: None,
            block_window_for_past_median_time: None,
            merge_depth_root: None,
            finality_point: None,
        }
    }

    /// Returns the direct parents of this header after removal of unknown parents
    pub fn direct_known_parents(&self) -> &[Hash] {
        &self.known_parents[0]
    }

    /// Returns the pruning point at the time this header began processing
    pub fn pruning_point(&self) -> Hash {
        self.pruning_info.pruning_point
    }

    /// Returns the primary (level 0) GHOSTDAG data of this header.
    /// NOTE: is expected to be called only after GHOSTDAG computation was pushed into the context
    pub fn ghostdag_data(&self) -> &Arc<GhostdagData> {
        self.ghostdag_data.as_ref().unwrap()
    }
}

pub struct HeaderProcessor {
    // Channels
    receiver: Receiver<BlockProcessingMessage>,
    body_sender: Sender<BlockProcessingMessage>,

    // Thread pool
    pub(super) thread_pool: Arc<ThreadPool>,

    // Config
    pub(super) genesis: GenesisBlock,
    pub(super) timestamp_deviation_tolerance: u64,
    pub(super) target_time_per_block: u64,
    pub(super) max_block_parents: u8,
    pub(super) mergeset_size_limit: u64,
    pub(super) skip_proof_of_work: bool,
    pub(super) max_block_level: BlockLevel,

    // DB
    db: Arc<DB>,

    // Stores
    pub(super) relations_stores: Arc<RwLock<Vec<DbRelationsStore>>>,
    pub(super) reachability_store: Arc<RwLock<DbReachabilityStore>>,
    pub(super) reachability_relations_store: Arc<RwLock<DbRelationsStore>>,
    pub(super) ghostdag_store: Arc<DbGhostdagStore>,
    pub(super) statuses_store: Arc<RwLock<DbStatusesStore>>,
    pub(super) pruning_point_store: Arc<RwLock<DbPruningStore>>,
    pub(super) block_window_cache_for_difficulty: Arc<BlockWindowCacheStore>,
    pub(super) block_window_cache_for_past_median_time: Arc<BlockWindowCacheStore>,
    pub(super) daa_excluded_store: Arc<DbDaaStore>,
    pub(super) headers_store: Arc<DbHeadersStore>,
    pub(super) headers_selected_tip_store: Arc<RwLock<DbHeadersSelectedTipStore>>,
    pub(super) depth_store: Arc<DbDepthStore>,

    // Managers and services
    pub(super) ghostdag_manager: DbGhostdagManager,
    pub(super) dag_traversal_manager: DbDagTraversalManager,
    pub(super) window_manager: DbWindowManager,
    pub(super) depth_manager: DbBlockDepthManager,
    pub(super) reachability_service: MTReachabilityService<DbReachabilityStore>,
    pub(super) pruning_point_manager: DbPruningPointManager,
    pub(super) parents_manager: DbParentsManager,

    // Pruning lock
    pruning_lock: SessionLock,

    // Dependency manager
    task_manager: BlockTaskDependencyManager,

    // Counters
    counters: Arc<ProcessingCounters>,
}

impl HeaderProcessor {
    pub fn new(
        receiver: Receiver<BlockProcessingMessage>,
        body_sender: Sender<BlockProcessingMessage>,
        thread_pool: Arc<ThreadPool>,
        params: &Params,
        db: Arc<DB>,
        storage: &Arc<ConsensusStorage>,
        services: &Arc<ConsensusServices>,
        pruning_lock: SessionLock,
        counters: Arc<ProcessingCounters>,
    ) -> Self {
        Self {
            receiver,
            body_sender,
            thread_pool,
            genesis: params.genesis.clone(),
            db,

            relations_stores: storage.relations_stores.clone(),
            reachability_store: storage.reachability_store.clone(),
            reachability_relations_store: storage.reachability_relations_store.clone(),
            ghostdag_store: storage.ghostdag_store.clone(),
            statuses_store: storage.statuses_store.clone(),
            pruning_point_store: storage.pruning_point_store.clone(),
            daa_excluded_store: storage.daa_excluded_store.clone(),
            headers_store: storage.headers_store.clone(),
            depth_store: storage.depth_store.clone(),
            headers_selected_tip_store: storage.headers_selected_tip_store.clone(),
            block_window_cache_for_difficulty: storage.block_window_cache_for_difficulty.clone(),
            block_window_cache_for_past_median_time: storage.block_window_cache_for_past_median_time.clone(),

            ghostdag_manager: services.ghostdag_manager.clone(),
            dag_traversal_manager: services.dag_traversal_manager.clone(),
            window_manager: services.window_manager.clone(),
            reachability_service: services.reachability_service.clone(),
            depth_manager: services.depth_manager.clone(),
            pruning_point_manager: services.pruning_point_manager.clone(),
            parents_manager: services.parents_manager.clone(),

            task_manager: BlockTaskDependencyManager::new(),
            pruning_lock,
            counters,
            // TODO (HF): make sure to also pass `new_timestamp_deviation_tolerance` and use according to HF activation score
            timestamp_deviation_tolerance: params.timestamp_deviation_tolerance(0),
            target_time_per_block: params.target_time_per_block,
            max_block_parents: params.max_block_parents,
            mergeset_size_limit: params.mergeset_size_limit,
            skip_proof_of_work: params.skip_proof_of_work,
            max_block_level: params.max_block_level,
        }
    }

    pub fn worker(self: &Arc<HeaderProcessor>) {
        while let Ok(msg) = self.receiver.recv() {
            match msg {
                BlockProcessingMessage::Exit => {
                    break;
                }
                BlockProcessingMessage::Process(task, block_result_transmitter, virtual_state_result_transmitter) => {
                    if let Some(task_id) = self.task_manager.register(task, block_result_transmitter, virtual_state_result_transmitter)
                    {
                        let processor = self.clone();
                        self.thread_pool.spawn(move || {
                            processor.queue_block(task_id);
                        });
                    }
                }
            };
        }

        // Wait until all workers are idle before exiting
        self.task_manager.wait_for_idle();

        // Pass the exit signal on to the following processor
        self.body_sender.send(BlockProcessingMessage::Exit).unwrap();
    }

    fn queue_block(self: &Arc<HeaderProcessor>, task_id: TaskId) {
        if let Some(task) = self.task_manager.try_begin(task_id) {
            let res = self.process_header(&task);

            let dependent_tasks = self.task_manager.end(
                task,
                |task,
                 block_result_transmitter: tokio::sync::oneshot::Sender<Result<BlockStatus, RuleError>>,
                 virtual_state_result_transmitter| {
                    if res.is_err() || task.block().is_header_only() {
                        // We don't care if receivers were dropped
                        let _ = block_result_transmitter.send(res.clone());
                        let _ = virtual_state_result_transmitter.send(res.clone());
                    } else {
                        self.body_sender
                            .send(BlockProcessingMessage::Process(task, block_result_transmitter, virtual_state_result_transmitter))
                            .unwrap();
                    }
                },
            );

            for dep in dependent_tasks {
                let processor = self.clone();
                self.thread_pool.spawn(move || processor.queue_block(dep));
            }
        }
    }

    fn process_header(&self, task: &BlockTask) -> BlockProcessResult<BlockStatus> {
        let _prune_guard = self.pruning_lock.blocking_read();
        let header = &task.block().header;
        let status_option = self.statuses_store.read().get(header.hash).unwrap_option();

        match status_option {
            Some(StatusInvalid) => return Err(RuleError::KnownInvalid),
            Some(status) => return Ok(status),
            None => {}
        }

        // Validate the header depending on task type
        match task {
            BlockTask::Ordinary { .. } => {
                let ctx = self.validate_header(header)?;
                self.commit_header(ctx, header);
            }
            BlockTask::Trusted { .. } => {
                let ctx = self.validate_trusted_header(header)?;
                self.commit_trusted_header(ctx, header);
            }
        }

        // Report counters
        self.counters.header_counts.fetch_add(1, Ordering::Relaxed);
        self.counters.dep_counts.fetch_add(header.direct_parents().len() as u64, Ordering::Relaxed);

        Ok(StatusHeaderOnly)
    }

    /// Runs full ordinary header validation
    fn validate_header(&self, header: &Arc<Header>) -> BlockProcessResult<HeaderProcessingContext> {
        let block_level = self.validate_header_in_isolation(header)?;
        self.validate_parent_relations(header)?;
        let mut ctx = self.build_processing_context(header, block_level);
        self.ghostdag(&mut ctx);
        self.pre_pow_validation(&mut ctx, header)?;
        if let Err(e) = self.post_pow_validation(&mut ctx, header) {
            self.statuses_store.write().set(ctx.hash, StatusInvalid).unwrap();
            return Err(e);
        }
        Ok(ctx)
    }

    // Runs partial header validation for trusted blocks (currently validates only header-in-isolation and computes GHOSTDAG).
    fn validate_trusted_header(&self, header: &Arc<Header>) -> BlockProcessResult<HeaderProcessingContext> {
        let block_level = self.validate_header_in_isolation(header)?;
        let mut ctx = self.build_processing_context(header, block_level);
        self.ghostdag(&mut ctx);
        Ok(ctx)
    }

    fn build_processing_context(&self, header: &Arc<Header>, block_level: u8) -> HeaderProcessingContext {
        HeaderProcessingContext::new(
            header.hash,
            header.clone(),
            block_level,
            self.pruning_point_store.read().get().unwrap(),
            self.collect_known_parents(header, block_level),
        )
    }

    /// Collects the known parents for all block levels
    fn collect_known_parents(&self, header: &Header, block_level: BlockLevel) -> Vec<Arc<Vec<Hash>>> {
        let relations_read = self.relations_stores.read();
        (0..=block_level)
            .map(|level| {
                Arc::new(
                    self.parents_manager
                        .parents_at_level(header, level)
                        .iter()
                        .copied()
                        .filter(|parent| relations_read[level as usize].has(*parent).unwrap())
                        .collect_vec()
                        // This kicks-in only for trusted blocks or for level > 0. If an ordinary block is 
                        // missing direct parents it will fail validation.
                        .push_if_empty(ORIGIN),
                )
            })
            .collect_vec()
    }

    /// Runs the GHOSTDAG algorithm and writes the data into the context (if hasn't run already)
    fn ghostdag(&self, ctx: &mut HeaderProcessingContext) {
        let ghostdag_data = self
            .ghostdag_store
            .get_data(ctx.hash)
            .unwrap_option()
            .unwrap_or_else(|| Arc::new(self.ghostdag_manager.ghostdag(&ctx.known_parents[0])));
        self.counters.mergeset_counts.fetch_add(ghostdag_data.mergeset_size() as u64, Ordering::Relaxed);
        ctx.ghostdag_data = Some(ghostdag_data);
    }

    fn commit_header(&self, ctx: HeaderProcessingContext, header: &Header) {
        let ghostdag_primary_data = ctx.ghostdag_data.as_ref().unwrap();
        let pp = ctx.pruning_point();

        // Create a DB batch writer
        let mut batch = WriteBatch::default();

        //
        // Append-only stores: these require no lock and hence done first in order to reduce locking time
        //
        self.ghostdag_store.insert_batch(&mut batch, ctx.hash, ghostdag_data).unwrap();

<<<<<<< HEAD
        // This data might have been already written when applying the pruning proof.
        self.ghostdag_store.insert_batch(&mut batch, ctx.hash, ghostdag_primary_data).unwrap();

=======
>>>>>>> 3a2bcbb8
        if let Some(window) = ctx.block_window_for_difficulty {
            self.block_window_cache_for_difficulty.insert(ctx.hash, window);
        }
        if let Some(window) = ctx.block_window_for_past_median_time {
            self.block_window_cache_for_past_median_time.insert(ctx.hash, window);
        }

        self.daa_excluded_store.insert_batch(&mut batch, ctx.hash, Arc::new(ctx.mergeset_non_daa.unwrap())).unwrap();
        self.headers_store.insert_batch(&mut batch, ctx.hash, ctx.header, ctx.block_level).unwrap();
        self.depth_store.insert_batch(&mut batch, ctx.hash, ctx.merge_depth_root.unwrap(), ctx.finality_point.unwrap()).unwrap();

        //
        // Reachability and header chain stores
        //

        // Create staging reachability store. We use an upgradable read here to avoid concurrent
        // staging reachability operations. PERF: we assume that reachability processing time << header processing
        // time, and thus serializing this part will do no harm. However this should be benchmarked. The
        // alternative is to create a separate ReachabilityProcessor and to manage things more tightly.
        let mut staging = StagingReachabilityStore::new(self.reachability_store.upgradable_read());
<<<<<<< HEAD
        let selected_parent = ghostdag_primary_data.selected_parent;
        let mut reachability_mergeset = ghostdag_primary_data.unordered_mergeset_without_selected_parent();
=======
        let selected_parent = ghostdag_data.selected_parent;
        let mut reachability_mergeset = ghostdag_data.unordered_mergeset_without_selected_parent();
>>>>>>> 3a2bcbb8
        reachability::add_block(&mut staging, ctx.hash, selected_parent, &mut reachability_mergeset).unwrap();

        // Non-append only stores need to use write locks.
        // Note we need to keep the lock write guards until the batch is written.
        let mut hst_write = self.headers_selected_tip_store.write();
        let prev_hst = hst_write.get().unwrap();
        if SortableBlock::new(ctx.hash, header.blue_work) > prev_hst
            && reachability::is_chain_ancestor_of(&staging, pp, ctx.hash).unwrap()
        {
            // Hint reachability about the new tip.
            reachability::hint_virtual_selected_parent(&mut staging, ctx.hash).unwrap();
            hst_write.set_batch(&mut batch, SortableBlock::new(ctx.hash, header.blue_work)).unwrap();
        }

        //
        // Relations and statuses
        //

        let reachability_parents = ctx.known_parents[0].clone();

        let mut relations_write = self.relations_stores.write();
        ctx.known_parents.into_iter().enumerate().for_each(|(level, parents_by_level)| {
            relations_write[level].insert_batch(&mut batch, header.hash, parents_by_level).unwrap();
        });

        // Write reachability relations. These relations are only needed during header pruning
        let mut reachability_relations_write = self.reachability_relations_store.write();
        reachability_relations_write.insert_batch(&mut batch, ctx.hash, reachability_parents).unwrap();

        let statuses_write = self.statuses_store.set_batch(&mut batch, ctx.hash, StatusHeaderOnly).unwrap();

        // Write reachability data. Only at this brief moment the reachability store is locked for reads.
        // We take special care for this since reachability read queries are used throughout the system frequently.
        // Note we hold the lock until the batch is written
        let reachability_write = staging.commit(&mut batch).unwrap();

        // Flush the batch to the DB
        self.db.write(batch).unwrap();

        // Calling the drops explicitly after the batch is written in order to avoid possible errors.
        drop(reachability_write);
        drop(statuses_write);
        drop(reachability_relations_write);
        drop(relations_write);
        drop(hst_write);
    }

    fn commit_trusted_header(&self, ctx: HeaderProcessingContext, _header: &Header) {
        let ghostdag_data = ctx.ghostdag_data.as_ref().unwrap();

        // Create a DB batch writer
        let mut batch = WriteBatch::default();

        // This data might have been already written when applying the pruning proof.
        self.ghostdag_store.insert_batch(&mut batch, ctx.hash, ghostdag_data).unwrap_or_exists();

        let mut relations_write = self.relations_stores.write();
        ctx.known_parents.into_iter().enumerate().for_each(|(level, parents_by_level)| {
            // This data might have been already written when applying the pruning proof.
            relations_write[level].insert_batch(&mut batch, ctx.hash, parents_by_level).unwrap_or_exists();
        });

        let statuses_write = self.statuses_store.set_batch(&mut batch, ctx.hash, StatusHeaderOnly).unwrap();

        // Flush the batch to the DB
        self.db.write(batch).unwrap();

        // Calling the drops explicitly after the batch is written in order to avoid possible errors.
        drop(statuses_write);
        drop(relations_write);
    }

    pub fn process_genesis(&self) {
        // Init headers selected tip and selected chain stores
        let mut batch = WriteBatch::default();
        let mut hst_write = self.headers_selected_tip_store.write();
        hst_write.set_batch(&mut batch, SortableBlock::new(self.genesis.hash, 0.into())).unwrap();
        self.db.write(batch).unwrap();
        drop(hst_write);

        // Write the genesis header
        let mut genesis_header: Header = (&self.genesis).into();
        // Force the provided genesis hash. Important for some tests which manually modify the genesis hash.
        // Note that for official nets (mainnet, testnet etc) they are guaranteed to be equal as enforced by a test in genesis.rs
        genesis_header.hash = self.genesis.hash;
        let genesis_header = Arc::new(genesis_header);

        let mut ctx = HeaderProcessingContext::new(
            self.genesis.hash,
            genesis_header.clone(),
            self.max_block_level,
            PruningPointInfo::from_genesis(self.genesis.hash),
            (0..=self.max_block_level).map(|_| BlockHashes::new(vec![ORIGIN])).collect(),
        );
        ctx.ghostdag_data = Some(Arc::new(self.ghostdag_manager.genesis_ghostdag_data()));
        ctx.mergeset_non_daa = Some(Default::default());
        ctx.merge_depth_root = Some(ORIGIN);
        ctx.finality_point = Some(ORIGIN);

        self.commit_header(ctx, &genesis_header);
    }

    pub fn init(&self) {
        if self.relations_stores.read()[0].has(ORIGIN).unwrap() {
            return;
        }

        let mut batch = WriteBatch::default();
        let mut relations_write = self.relations_stores.write();
        (0..=self.max_block_level)
            .for_each(|level| relations_write[level as usize].insert_batch(&mut batch, ORIGIN, BlockHashes::new(vec![])).unwrap());
        let mut hst_write = self.headers_selected_tip_store.write();
        hst_write.set_batch(&mut batch, SortableBlock::new(ORIGIN, 0.into())).unwrap();
        self.db.write(batch).unwrap();
        drop(hst_write);
        drop(relations_write);
    }
}<|MERGE_RESOLUTION|>--- conflicted
+++ resolved
@@ -356,7 +356,7 @@
     }
 
     fn commit_header(&self, ctx: HeaderProcessingContext, header: &Header) {
-        let ghostdag_primary_data = ctx.ghostdag_data.as_ref().unwrap();
+        let ghostdag_data = ctx.ghostdag_data.as_ref().unwrap();
         let pp = ctx.pruning_point();
 
         // Create a DB batch writer
@@ -367,12 +367,6 @@
         //
         self.ghostdag_store.insert_batch(&mut batch, ctx.hash, ghostdag_data).unwrap();
 
-<<<<<<< HEAD
-        // This data might have been already written when applying the pruning proof.
-        self.ghostdag_store.insert_batch(&mut batch, ctx.hash, ghostdag_primary_data).unwrap();
-
-=======
->>>>>>> 3a2bcbb8
         if let Some(window) = ctx.block_window_for_difficulty {
             self.block_window_cache_for_difficulty.insert(ctx.hash, window);
         }
@@ -393,13 +387,8 @@
         // time, and thus serializing this part will do no harm. However this should be benchmarked. The
         // alternative is to create a separate ReachabilityProcessor and to manage things more tightly.
         let mut staging = StagingReachabilityStore::new(self.reachability_store.upgradable_read());
-<<<<<<< HEAD
-        let selected_parent = ghostdag_primary_data.selected_parent;
-        let mut reachability_mergeset = ghostdag_primary_data.unordered_mergeset_without_selected_parent();
-=======
         let selected_parent = ghostdag_data.selected_parent;
         let mut reachability_mergeset = ghostdag_data.unordered_mergeset_without_selected_parent();
->>>>>>> 3a2bcbb8
         reachability::add_block(&mut staging, ctx.hash, selected_parent, &mut reachability_mergeset).unwrap();
 
         // Non-append only stores need to use write locks.
