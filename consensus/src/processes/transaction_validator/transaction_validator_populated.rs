use crate::constants::{MAX_SOMPI, SEQUENCE_LOCK_TIME_DISABLED, SEQUENCE_LOCK_TIME_MASK};
use kaspa_consensus_core::hashing::sighash::{SigHashReusedValues, SigHashReusedValuesSync};
use kaspa_consensus_core::{
<<<<<<< HEAD
    hashing::sighash::SigHashReusedValuesUnsync,
=======
    hashing::sighash::{SigHashReusedValuesSync, SigHashReusedValuesUnsync},
>>>>>>> c59a0d1e
    mass::Kip9Version,
    tx::{TransactionInput, VerifiableTransaction},
};
use kaspa_core::warn;
<<<<<<< HEAD
use kaspa_txscript::caches::Cache;
use kaspa_txscript::{get_sig_op_count, SigCacheKey, TxScriptEngine};
use kaspa_txscript_errors::TxScriptError;
use rayon::iter::IntoParallelIterator;
use rayon::ThreadPool;
use std::sync::Arc;
=======
use kaspa_txscript::{caches::Cache, get_sig_op_count, SigCacheKey, TxScriptEngine};
use kaspa_txscript_errors::TxScriptError;
use rayon::iter::{IntoParallelIterator, ParallelIterator};
use rayon::ThreadPool;
use std::marker::Sync;
>>>>>>> c59a0d1e

use super::{
    errors::{TxResult, TxRuleError},
    TransactionValidator,
};

/// The threshold above which we apply parallelism to input script processing
const CHECK_SCRIPTS_PARALLELISM_THRESHOLD: usize = 1;

#[derive(Clone, Copy, PartialEq, Eq)]
pub enum TxValidationFlags {
    /// Perform full validation including script verification
    Full,

    /// Perform fee and sequence/maturity validations but skip script checks. This is usually
    /// an optimization to be applied when it is known that scripts were already checked
    SkipScriptChecks,

    /// When validating mempool transactions, we just set this value ourselves
    SkipMassCheck,
}

impl TransactionValidator {
    pub fn validate_populated_transaction_and_get_fee(
        &self,
<<<<<<< HEAD
        tx: &(impl VerifiableTransaction + std::marker::Sync),
=======
        tx: &(impl VerifiableTransaction + Sync),
>>>>>>> c59a0d1e
        pov_daa_score: u64,
        flags: TxValidationFlags,
        mass_and_feerate_threshold: Option<(u64, f64)>,
    ) -> TxResult<u64> {
        self.check_transaction_coinbase_maturity(tx, pov_daa_score)?;
        let total_in = self.check_transaction_input_amounts(tx)?;
        let total_out = Self::check_transaction_output_values(tx, total_in)?;
        let fee = total_in - total_out;
        if flags != TxValidationFlags::SkipMassCheck && pov_daa_score > self.storage_mass_activation_daa_score {
            // Storage mass hardfork was activated
            self.check_mass_commitment(tx)?;

            if pov_daa_score < self.storage_mass_activation_daa_score + 10 && self.storage_mass_activation_daa_score > 0 {
                warn!("--------- Storage mass hardfork was activated successfully!!! --------- (DAA score: {})", pov_daa_score);
            }
        }
        Self::check_sequence_lock(tx, pov_daa_score)?;

        // The following call is not a consensus check (it could not be one in the first place since it uses a floating number)
        // but rather a mempool Replace by Fee validation rule. It is placed here purposely for avoiding unneeded script checks.
        Self::check_feerate_threshold(fee, mass_and_feerate_threshold)?;

        match flags {
            TxValidationFlags::Full | TxValidationFlags::SkipMassCheck => {
                Self::check_sig_op_counts::<_, SigHashReusedValuesUnsync>(tx)?;
                self.check_scripts(tx)?;
            }
            TxValidationFlags::SkipScriptChecks => {}
        }
        Ok(fee)
    }

    fn check_feerate_threshold(fee: u64, mass_and_feerate_threshold: Option<(u64, f64)>) -> TxResult<()> {
        // An actual check can only occur if some mass and threshold are provided,
        // otherwise, the check does not verify anything and exits successfully.
        if let Some((contextual_mass, feerate_threshold)) = mass_and_feerate_threshold {
            assert!(contextual_mass > 0);
            if fee as f64 / contextual_mass as f64 <= feerate_threshold {
                return Err(TxRuleError::FeerateTooLow);
            }
        }
        Ok(())
    }

    fn check_transaction_coinbase_maturity(&self, tx: &impl VerifiableTransaction, pov_daa_score: u64) -> TxResult<()> {
        if let Some((index, (input, entry))) = tx
            .populated_inputs()
            .enumerate()
            .find(|(_, (_, entry))| entry.is_coinbase && entry.block_daa_score + self.coinbase_maturity > pov_daa_score)
        {
            return Err(TxRuleError::ImmatureCoinbaseSpend(
                index,
                input.previous_outpoint,
                entry.block_daa_score,
                pov_daa_score,
                self.coinbase_maturity,
            ));
        }

        Ok(())
    }

    fn check_transaction_input_amounts(&self, tx: &impl VerifiableTransaction) -> TxResult<u64> {
        let mut total: u64 = 0;
        for (_, entry) in tx.populated_inputs() {
            if let Some(new_total) = total.checked_add(entry.amount) {
                total = new_total
            } else {
                return Err(TxRuleError::InputAmountOverflow);
            }

            if total > MAX_SOMPI {
                return Err(TxRuleError::InputAmountTooHigh);
            }
        }

        Ok(total)
    }

    fn check_transaction_output_values(tx: &impl VerifiableTransaction, total_in: u64) -> TxResult<u64> {
        // There's no need to check for overflow here because it was already checked by check_transaction_output_value_ranges
        let total_out: u64 = tx.outputs().iter().map(|out| out.value).sum();
        if total_in < total_out {
            return Err(TxRuleError::SpendTooHigh(total_out, total_in));
        }

        Ok(total_out)
    }

    fn check_mass_commitment(&self, tx: &impl VerifiableTransaction) -> TxResult<()> {
        let calculated_contextual_mass =
            self.mass_calculator.calc_tx_overall_mass(tx, None, Kip9Version::Alpha).ok_or(TxRuleError::MassIncomputable)?;
        let committed_contextual_mass = tx.tx().mass();
        if committed_contextual_mass != calculated_contextual_mass {
            return Err(TxRuleError::WrongMass(calculated_contextual_mass, committed_contextual_mass));
        }
        Ok(())
    }

    fn check_sequence_lock(tx: &impl VerifiableTransaction, pov_daa_score: u64) -> TxResult<()> {
        let pov_daa_score: i64 = pov_daa_score as i64;
        if tx.populated_inputs().filter(|(input, _)| input.sequence & SEQUENCE_LOCK_TIME_DISABLED != SEQUENCE_LOCK_TIME_DISABLED).any(
            |(input, entry)| {
                // Given a sequence number, we apply the relative time lock
                // mask in order to obtain the time lock delta required before
                // this input can be spent.
                let relative_lock = (input.sequence & SEQUENCE_LOCK_TIME_MASK) as i64;

                // The relative lock-time for this input is expressed
                // in blocks so we calculate the relative offset from
                // the input's DAA score as its converted absolute
                // lock-time. We subtract one from the relative lock in
                // order to maintain the original lockTime semantics.
                //
                // Note: in the kaspad codebase there's a use in i64 in order to use the -1 value
                // as None. Here it's not needed, but we still use it to avoid breaking consensus.
                let lock_daa_score = entry.block_daa_score as i64 + relative_lock - 1;

                lock_daa_score >= pov_daa_score
            },
        ) {
            return Err(TxRuleError::SequenceLockConditionsAreNotMet);
        }
        Ok(())
    }

    fn check_sig_op_counts<T: VerifiableTransaction, Reused: SigHashReusedValues>(tx: &T) -> TxResult<()> {
        for (i, (input, entry)) in tx.populated_inputs().enumerate() {
<<<<<<< HEAD
            let calculated = get_sig_op_count::<T, Reused>(&input.signature_script, &entry.script_public_key);
=======
            let calculated = get_sig_op_count::<T, SigHashReusedValuesUnsync>(&input.signature_script, &entry.script_public_key);
>>>>>>> c59a0d1e
            if calculated != input.sig_op_count as u64 {
                return Err(TxRuleError::WrongSigOpCount(i, input.sig_op_count as u64, calculated));
            }
        }
        Ok(())
    }

<<<<<<< HEAD
    pub fn check_scripts(&self, tx: &(impl VerifiableTransaction + std::marker::Sync)) -> TxResult<()> {
=======
    pub fn check_scripts(&self, tx: &(impl VerifiableTransaction + Sync)) -> TxResult<()> {
>>>>>>> c59a0d1e
        check_scripts(&self.sig_cache, tx)
    }
}

pub fn check_scripts(sig_cache: &Cache<SigCacheKey, bool>, tx: &(impl VerifiableTransaction + Sync)) -> TxResult<()> {
<<<<<<< HEAD
    if tx.inputs().len() > 1 {
        check_scripts_par_iter(sig_cache, tx)
    } else {
        check_scripts_single_threaded(sig_cache, tx)
=======
    if tx.inputs().len() > CHECK_SCRIPTS_PARALLELISM_THRESHOLD {
        check_scripts_par_iter(sig_cache, tx)
    } else {
        check_scripts_sequential(sig_cache, tx)
    }
}

pub fn check_scripts_sequential(sig_cache: &Cache<SigCacheKey, bool>, tx: &impl VerifiableTransaction) -> TxResult<()> {
    let reused_values = SigHashReusedValuesUnsync::new();
    for (i, (input, entry)) in tx.populated_inputs().enumerate() {
        TxScriptEngine::from_transaction_input(tx, input, i, entry, &reused_values, sig_cache)
            .and_then(|mut e| e.execute())
            .map_err(|err| map_script_err(err, input))?;
>>>>>>> c59a0d1e
    }
    Ok(())
}

pub fn check_scripts_par_iter(sig_cache: &Cache<SigCacheKey, bool>, tx: &(impl VerifiableTransaction + Sync)) -> TxResult<()> {
    let reused_values = SigHashReusedValuesSync::new();
    (0..tx.inputs().len()).into_par_iter().try_for_each(|idx| {
        let (input, utxo) = tx.populated_input(idx);
        TxScriptEngine::from_transaction_input(tx, input, idx, utxo, &reused_values, sig_cache)
            .and_then(|mut e| e.execute())
            .map_err(|err| map_script_err(err, input))
    })
}

pub fn check_scripts_par_iter_pool(
    sig_cache: &Cache<SigCacheKey, bool>,
    tx: &(impl VerifiableTransaction + Sync),
    pool: &ThreadPool,
) -> TxResult<()> {
    pool.install(|| check_scripts_par_iter(sig_cache, tx))
}

pub fn check_scripts_single_threaded(sig_cache: &Cache<SigCacheKey, bool>, tx: &impl VerifiableTransaction) -> TxResult<()> {
    let reused_values = SigHashReusedValuesUnsync::new();
    for (i, (input, entry)) in tx.populated_inputs().enumerate() {
        let mut engine = TxScriptEngine::from_transaction_input(tx, input, i, entry, &reused_values, sig_cache)
            .map_err(|err| map_script_err(err, input))?;
        engine.execute().map_err(|err| map_script_err(err, input))?;
    }
    Ok(())
}

pub fn check_scripts_par_iter(
    sig_cache: &Cache<SigCacheKey, bool>,
    tx: &(impl VerifiableTransaction + std::marker::Sync),
) -> TxResult<()> {
    use rayon::iter::ParallelIterator;
    let reused_values = std::sync::Arc::new(SigHashReusedValuesSync::new());
    (0..tx.inputs().len())
        .into_par_iter()
        .try_for_each(|idx| {
            let reused_values = reused_values.clone(); // Clone the Arc to share ownership
            let (input, utxo) = tx.populated_input(idx);
            let mut engine = TxScriptEngine::from_transaction_input(tx, input, idx, utxo, &reused_values, sig_cache)?;
            engine.execute()
        })
        .map_err(TxRuleError::SignatureInvalid)
}

pub fn check_scripts_par_iter_thread(
    sig_cache: &Cache<SigCacheKey, bool>,
    tx: &(impl VerifiableTransaction + std::marker::Sync),
    pool: &ThreadPool,
) -> TxResult<()> {
    use rayon::iter::ParallelIterator;
    pool.install(|| {
        let reused_values = Arc::new(SigHashReusedValuesSync::new());
        (0..tx.inputs().len())
            .into_par_iter()
            .try_for_each(|idx| {
                let reused_values = reused_values.clone(); // Clone the Arc to share ownership
                let (input, utxo) = tx.populated_input(idx);
                let mut engine = TxScriptEngine::from_transaction_input(tx, input, idx, utxo, &reused_values, sig_cache)?;
                engine.execute()
            })
            .map_err(TxRuleError::SignatureInvalid)
    })
}

fn map_script_err(script_err: TxScriptError, input: &TransactionInput) -> TxRuleError {
    if input.signature_script.is_empty() {
        TxRuleError::SignatureEmpty(script_err)
    } else {
        TxRuleError::SignatureInvalid(script_err)
    }
}

#[cfg(test)]
mod tests {
    use super::super::errors::TxRuleError;
    use super::CHECK_SCRIPTS_PARALLELISM_THRESHOLD;
    use core::str::FromStr;
    use itertools::Itertools;
    use kaspa_consensus_core::hashing::sighash::SigHashReusedValuesUnsync;
    use kaspa_consensus_core::sign::sign;
    use kaspa_consensus_core::subnets::SubnetworkId;
    use kaspa_consensus_core::tx::{MutableTransaction, PopulatedTransaction, ScriptVec, TransactionId, UtxoEntry};
    use kaspa_consensus_core::tx::{ScriptPublicKey, Transaction, TransactionInput, TransactionOutpoint, TransactionOutput};
    use kaspa_txscript_errors::TxScriptError;
    use secp256k1::Secp256k1;
    use smallvec::SmallVec;
    use std::iter::once;

    use crate::{params::MAINNET_PARAMS, processes::transaction_validator::TransactionValidator};

    /// Helper function to duplicate the last input
    fn duplicate_input(tx: &Transaction, entries: &[UtxoEntry]) -> (Transaction, Vec<UtxoEntry>) {
        let mut tx2 = tx.clone();
        let mut entries2 = entries.to_owned();
        tx2.inputs.push(tx2.inputs.last().unwrap().clone());
        entries2.push(entries2.last().unwrap().clone());
        (tx2, entries2)
    }

    #[test]
    fn check_signature_test() {
        let mut params = MAINNET_PARAMS.clone();
        params.max_tx_inputs = 10;
        params.max_tx_outputs = 15;
        let tv = TransactionValidator::new_for_tests(
            params.max_tx_inputs,
            params.max_tx_outputs,
            params.max_signature_script_len,
            params.max_script_public_key_len,
            params.ghostdag_k,
            params.coinbase_payload_script_public_key_max_len,
            params.coinbase_maturity,
            Default::default(),
        );

        let prev_tx_id = TransactionId::from_str("746915c8dfc5e1550eacbe1d87625a105750cf1a65aaddd1baa60f8bcf7e953c").unwrap();

        let mut bytes = [0u8; 66];
        faster_hex::hex_decode("4176cf2ee56b3eed1e8da083851f41cae11532fc70a63ca1ca9f17bc9a4c2fd3dcdf60df1c1a57465f0d112995a6f289511c8e0a79c806fb79165544a439d11c0201".as_bytes(), &mut bytes).unwrap();
        let signature_script = bytes.to_vec();

        let mut bytes = [0u8; 34];
        faster_hex::hex_decode("20e1d5835e09f3c3dad209debcb7b3bf3fb0e0d9642471f5db36c9ea58338b06beac".as_bytes(), &mut bytes).unwrap();
        let script_pub_key_1 = SmallVec::from(bytes.to_vec());

        let mut bytes = [0u8; 34];
        faster_hex::hex_decode("200749c89953b463d1e186a16a941f9354fa3fff313c391149e47961b95dd4df28ac".as_bytes(), &mut bytes).unwrap();
        let script_pub_key_2 = SmallVec::from(bytes.to_vec());

        let tx = Transaction::new(
            0,
            vec![TransactionInput {
                previous_outpoint: TransactionOutpoint { transaction_id: prev_tx_id, index: 1 },
                signature_script,
                sequence: 0,
                sig_op_count: 1,
            }],
            vec![
                TransactionOutput { value: 10360487799, script_public_key: ScriptPublicKey::new(0, script_pub_key_2) },
                TransactionOutput { value: 10518958752, script_public_key: ScriptPublicKey::new(0, script_pub_key_1.clone()) },
            ],
            0,
            SubnetworkId::from_bytes([0, 0, 0, 0, 0, 0, 0, 0, 0, 0, 0, 0, 0, 0, 0, 0, 0, 0, 0, 0]),
            0,
            vec![],
        );

        let populated_tx = PopulatedTransaction::new(
            &tx,
            vec![UtxoEntry {
                amount: 20879456551,
                script_public_key: ScriptPublicKey::new(0, script_pub_key_1),
                block_daa_score: 32022768,
                is_coinbase: false,
            }],
        );

        tv.check_scripts(&populated_tx).expect("Signature check failed");

        // Test a tx with 2 inputs to cover parallelism split points in inner script checking code
        let (tx2, entries2) = duplicate_input(&tx, &populated_tx.entries);
        // Duplicated sigs should fail due to wrong sighash
        assert_eq!(
            tv.check_scripts(&PopulatedTransaction::new(&tx2, entries2)),
            Err(TxRuleError::SignatureInvalid(TxScriptError::EvalFalse))
        );
    }

    #[test]
    fn check_incorrect_signature_test() {
        let mut params = MAINNET_PARAMS.clone();
        params.max_tx_inputs = 10;
        params.max_tx_outputs = 15;
        let tv = TransactionValidator::new_for_tests(
            params.max_tx_inputs,
            params.max_tx_outputs,
            params.max_signature_script_len,
            params.max_script_public_key_len,
            params.ghostdag_k,
            params.coinbase_payload_script_public_key_max_len,
            params.coinbase_maturity,
            Default::default(),
        );

        // Taken from: 3f582463d73c77d93f278b7bf649bd890e75fe9bb8a1edd7a6854df1a2a2bfc1
        let prev_tx_id = TransactionId::from_str("746915c8dfc5e1550eacbe1d87625a105750cf1a65aaddd1baa60f8bcf7e953c").unwrap();

        let mut bytes = [0u8; 66];
        faster_hex::hex_decode("4176cf2ee56b3eed1e8da083851f41cae11532fc70a63ca1ca9f17bc9a4c2fd3dcdf60df1c1a57465f0d112995a6f289511c8e0a79c806fb79165544a439d11c0201".as_bytes(), &mut bytes).unwrap();
        let signature_script = bytes.to_vec();

        let mut bytes = [0u8; 34];
        faster_hex::hex_decode("20e1d5835e09f3c3dad209debcb7b3bf3fb0e0d9642471f5db36c9ea58338b06beac".as_bytes(), &mut bytes).unwrap();
        let script_pub_key_1 = SmallVec::from(bytes.to_vec());

        let mut bytes = [0u8; 34];
        faster_hex::hex_decode("200749c89953b463d1e186a16a941f9354fa3fff313c391149e47961b95dd4df28ac".as_bytes(), &mut bytes).unwrap();
        let script_pub_key_2 = SmallVec::from(bytes.to_vec());

        let tx = Transaction::new(
            0,
            vec![TransactionInput {
                previous_outpoint: TransactionOutpoint { transaction_id: prev_tx_id, index: 1 },
                signature_script,
                sequence: 0,
                sig_op_count: 1,
            }],
            vec![
                TransactionOutput { value: 10360487799, script_public_key: ScriptPublicKey::new(0, script_pub_key_2.clone()) },
                TransactionOutput { value: 10518958752, script_public_key: ScriptPublicKey::new(0, script_pub_key_1) },
            ],
            0,
            SubnetworkId::from_bytes([0, 0, 0, 0, 0, 0, 0, 0, 0, 0, 0, 0, 0, 0, 0, 0, 0, 0, 0, 0]),
            0,
            vec![],
        );

        let populated_tx = PopulatedTransaction::new(
            &tx,
            vec![UtxoEntry {
                amount: 20879456551,
                script_public_key: ScriptPublicKey::new(0, script_pub_key_2),
                block_daa_score: 32022768,
                is_coinbase: false,
            }],
        );

        assert!(tv.check_scripts(&populated_tx).is_err(), "Expecting signature check to fail");

        // Test a tx with 2 inputs to cover parallelism split points in inner script checking code
        let (tx2, entries2) = duplicate_input(&tx, &populated_tx.entries);
        tv.check_scripts(&PopulatedTransaction::new(&tx2, entries2)).expect_err("Expecting signature check to fail");

        // Verify we are correctly testing the parallelism case (applied here as sanity for all tests)
        assert!(
            tx2.inputs.len() > CHECK_SCRIPTS_PARALLELISM_THRESHOLD,
            "The script tests must cover the case of a tx with inputs.len() > {}",
            CHECK_SCRIPTS_PARALLELISM_THRESHOLD
        );
    }

    #[test]
    fn check_multi_signature_test() {
        let mut params = MAINNET_PARAMS.clone();
        params.max_tx_inputs = 10;
        params.max_tx_outputs = 15;
        let tv = TransactionValidator::new_for_tests(
            params.max_tx_inputs,
            params.max_tx_outputs,
            params.max_signature_script_len,
            params.max_script_public_key_len,
            params.ghostdag_k,
            params.coinbase_payload_script_public_key_max_len,
            params.coinbase_maturity,
            Default::default(),
        );

        // Taken from: d839d29b549469d0f9a23e51febe68d4084967a6a477868b511a5a8d88c5ae06
        let prev_tx_id = TransactionId::from_str("63020db736215f8b1105a9281f7bcbb6473d965ecc45bb2fb5da59bd35e6ff84").unwrap();

        let mut bytes = [0u8; 269];
        faster_hex::hex_decode("41ca6f8d104b47ca8ab133d98b3794b49f00ec5d2dce8253e78de035dfbc8f40a2fefa3086c3a181d9f1755a8f4ada4f8a4b8982b361853c8020009e1a752debce0141fdb58c2c25fcfe37d427967c34700f92e9eb1df0f2f9ff366444d92357ff35a270ee5445287031e4c0f72acda20876ccf918de1039a41e9b5f83b3737223f995014c875220ecdd9ec9f2c53ed8e5a170cc88354e133299022da55e1e8bd3c61d8b9dcbd7df2068f191b6aca3d9d8cfa2edb0c44a10fc87dc36b62e1d02228257ccdf979b1fce20b1503ef14aa6773ba3a1f012dbea2992e181766c35c5bc17465b5f57807540bf2006e161ced6b77c11b9a317080a899121a9c6df30a76490402f9a3b7e18bce97b54ae".as_bytes(), &mut bytes).unwrap();
        let signature_script = bytes.to_vec();

        let mut bytes = [0u8; 35];
        faster_hex::hex_decode("aa2071b6c2c604a8830a1484ba469e845c37bb0af32f044bc8fd0c892c8878419e8587".as_bytes(), &mut bytes)
            .unwrap();
        let script_pub_key_1 = SmallVec::from(bytes.to_vec());

        let mut bytes = [0u8; 34];
        faster_hex::hex_decode("206c376f9da440494e18b283803698ed13249af93be3e99f58f42d7d82744d3d15ac".as_bytes(), &mut bytes).unwrap();
        let script_pub_key_2 = SmallVec::from(bytes.to_vec());

        let tx = Transaction::new(
            0,
            vec![TransactionInput {
                previous_outpoint: TransactionOutpoint { transaction_id: prev_tx_id, index: 0 },
                signature_script,
                sequence: 0,
                sig_op_count: 4,
            }],
            vec![
                TransactionOutput { value: 10000000000000, script_public_key: ScriptPublicKey::new(0, script_pub_key_2) },
                TransactionOutput { value: 2792999990000, script_public_key: ScriptPublicKey::new(0, script_pub_key_1.clone()) },
            ],
            0,
            SubnetworkId::from_bytes([0, 0, 0, 0, 0, 0, 0, 0, 0, 0, 0, 0, 0, 0, 0, 0, 0, 0, 0, 0]),
            0,
            vec![],
        );

        let populated_tx = PopulatedTransaction::new(
            &tx,
            vec![UtxoEntry {
                amount: 12793000000000,
                script_public_key: ScriptPublicKey::new(0, script_pub_key_1),
                block_daa_score: 36151168,
                is_coinbase: false,
            }],
        );
        tv.check_scripts(&populated_tx).expect("Signature check failed");

        // Test a tx with 2 inputs to cover parallelism split points in inner script checking code
        let (tx2, entries2) = duplicate_input(&tx, &populated_tx.entries);
        // Duplicated sigs should fail due to wrong sighash
        assert_eq!(
            tv.check_scripts(&PopulatedTransaction::new(&tx2, entries2)),
            Err(TxRuleError::SignatureInvalid(TxScriptError::NullFail))
        );
    }

    #[test]
    fn check_last_sig_incorrect_multi_signature_test() {
        let mut params = MAINNET_PARAMS.clone();
        params.max_tx_inputs = 10;
        params.max_tx_outputs = 15;
        let tv = TransactionValidator::new_for_tests(
            params.max_tx_inputs,
            params.max_tx_outputs,
            params.max_signature_script_len,
            params.max_script_public_key_len,
            params.ghostdag_k,
            params.coinbase_payload_script_public_key_max_len,
            params.coinbase_maturity,
            Default::default(),
        );

        // Taken from: d839d29b549469d0f9a23e51febe68d4084967a6a477868b511a5a8d88c5ae06
        let prev_tx_id = TransactionId::from_str("63020db736215f8b1105a9281f7bcbb6473d965ecc45bb2fb5da59bd35e6ff84").unwrap();

        let mut bytes = [0u8; 269];
        faster_hex::hex_decode("41ca6f8d104b47ca8ab133d98b3794b49f00ec5d2dce8253e78de035dfbc8f40a2fefa3086c3a181d9f1755a8f4ada4f8a4b8982b361853c8020009e1a752debce0141fdb58c2c25fcfe37d427967c34700f92e9eb1df0f2f9ff366444d92357ff3da270ee5445287031e4c0f72acda20876ccf918de1039a41e9b5f83b3737223f995014c875220ecdd9ec9f2c53ed8e5a170cc88354e133299022da55e1e8bd3c61d8b9dcbd7df2068f191b6aca3d9d8cfa2edb0c44a10fc87dc36b62e1d02228257ccdf979b1fce20b1503ef14aa6773ba3a1f012dbea2992e181766c35c5bc17465b5f57807540bf2006e161ced6b77c11b9a317080a899121a9c6df30a76490402f9a3b7e18bce97b54ae".as_bytes(), &mut bytes).unwrap();
        let signature_script = bytes.to_vec();

        let mut bytes = [0u8; 35];
        faster_hex::hex_decode("aa2071b6c2c604a8830a1484ba469e845c37bb0af32f044bc8fd0c892c8878419e8587".as_bytes(), &mut bytes)
            .unwrap();
        let script_pub_key_1 = SmallVec::from(bytes.to_vec());

        let mut bytes = [0u8; 34];
        faster_hex::hex_decode("206c376f9da440494e18b283803698ed13249af93be3e99f58f42d7d82744d3d15ac".as_bytes(), &mut bytes).unwrap();
        let script_pub_key_2 = SmallVec::from(bytes.to_vec());

        let tx = Transaction::new(
            0,
            vec![TransactionInput {
                previous_outpoint: TransactionOutpoint { transaction_id: prev_tx_id, index: 0 },
                signature_script,
                sequence: 0,
                sig_op_count: 4,
            }],
            vec![
                TransactionOutput { value: 10000000000000, script_public_key: ScriptPublicKey::new(0, script_pub_key_2) },
                TransactionOutput { value: 2792999990000, script_public_key: ScriptPublicKey::new(0, script_pub_key_1.clone()) },
            ],
            0,
            SubnetworkId::from_bytes([0, 0, 0, 0, 0, 0, 0, 0, 0, 0, 0, 0, 0, 0, 0, 0, 0, 0, 0, 0]),
            0,
            vec![],
        );

        let populated_tx = PopulatedTransaction::new(
            &tx,
            vec![UtxoEntry {
                amount: 12793000000000,
                script_public_key: ScriptPublicKey::new(0, script_pub_key_1),
                block_daa_score: 36151168,
                is_coinbase: false,
            }],
        );

        assert_eq!(tv.check_scripts(&populated_tx), Err(TxRuleError::SignatureInvalid(TxScriptError::NullFail)));

        // Test a tx with 2 inputs to cover parallelism split points in inner script checking code
        let (tx2, entries2) = duplicate_input(&tx, &populated_tx.entries);
        assert_eq!(
            tv.check_scripts(&PopulatedTransaction::new(&tx2, entries2)),
            Err(TxRuleError::SignatureInvalid(TxScriptError::NullFail))
        );
    }

    #[test]
    fn check_first_sig_incorrect_multi_signature_test() {
        let mut params = MAINNET_PARAMS.clone();
        params.max_tx_inputs = 10;
        params.max_tx_outputs = 15;
        let tv = TransactionValidator::new_for_tests(
            params.max_tx_inputs,
            params.max_tx_outputs,
            params.max_signature_script_len,
            params.max_script_public_key_len,
            params.ghostdag_k,
            params.coinbase_payload_script_public_key_max_len,
            params.coinbase_maturity,
            Default::default(),
        );

        // Taken from: d839d29b549469d0f9a23e51febe68d4084967a6a477868b511a5a8d88c5ae06
        let prev_tx_id = TransactionId::from_str("63020db736215f8b1105a9281f7bcbb6473d965ecc45bb2fb5da59bd35e6ff84").unwrap();

        let mut bytes = [0u8; 269];
        faster_hex::hex_decode("41ca6f8d104b47ca8ab133d98b3794b49f00ec5d2dce8253e78de035dfbc8f41a2fefa3086c3a181d9f1755a8f4ada4f8a4b8982b361853c8020009e1a752debce0141fdb58c2c25fcfe37d427967c34700f92e9eb1df0f2f9ff366444d92357ff35a270ee5445287031e4c0f72acda20876ccf918de1039a41e9b5f83b3737223f995014c875220ecdd9ec9f2c53ed8e5a170cc88354e133299022da55e1e8bd3c61d8b9dcbd7df2068f191b6aca3d9d8cfa2edb0c44a10fc87dc36b62e1d02228257ccdf979b1fce20b1503ef14aa6773ba3a1f012dbea2992e181766c35c5bc17465b5f57807540bf2006e161ced6b77c11b9a317080a899121a9c6df30a76490402f9a3b7e18bce97b54ae".as_bytes(), &mut bytes).unwrap();
        let signature_script = bytes.to_vec();

        let mut bytes = [0u8; 35];
        faster_hex::hex_decode("aa2071b6c2c604a8830a1484ba469e845c37bb0af32f044bc8fd0c892c8878419e8587".as_bytes(), &mut bytes)
            .unwrap();
        let script_pub_key_1 = SmallVec::from(bytes.to_vec());

        let mut bytes = [0u8; 34];
        faster_hex::hex_decode("206c376f9da440494e18b283803698ed13249af93be3e99f58f42d7d82744d3d15ac".as_bytes(), &mut bytes).unwrap();
        let script_pub_key_2 = SmallVec::from(bytes.to_vec());

        let tx = Transaction::new(
            0,
            vec![TransactionInput {
                previous_outpoint: TransactionOutpoint { transaction_id: prev_tx_id, index: 0 },
                signature_script,
                sequence: 0,
                sig_op_count: 4,
            }],
            vec![
                TransactionOutput { value: 10000000000000, script_public_key: ScriptPublicKey::new(0, script_pub_key_2) },
                TransactionOutput { value: 2792999990000, script_public_key: ScriptPublicKey::new(0, script_pub_key_1.clone()) },
            ],
            0,
            SubnetworkId::from_bytes([0, 0, 0, 0, 0, 0, 0, 0, 0, 0, 0, 0, 0, 0, 0, 0, 0, 0, 0, 0]),
            0,
            vec![],
        );

        let populated_tx = PopulatedTransaction::new(
            &tx,
            vec![UtxoEntry {
                amount: 12793000000000,
                script_public_key: ScriptPublicKey::new(0, script_pub_key_1),
                block_daa_score: 36151168,
                is_coinbase: false,
            }],
        );

        assert_eq!(tv.check_scripts(&populated_tx), Err(TxRuleError::SignatureInvalid(TxScriptError::NullFail)));

        // Test a tx with 2 inputs to cover parallelism split points in inner script checking code
        let (tx2, entries2) = duplicate_input(&tx, &populated_tx.entries);
        assert_eq!(
            tv.check_scripts(&PopulatedTransaction::new(&tx2, entries2)),
            Err(TxRuleError::SignatureInvalid(TxScriptError::NullFail))
        );
    }

    #[test]
    fn check_empty_incorrect_multi_signature_test() {
        let mut params = MAINNET_PARAMS.clone();
        params.max_tx_inputs = 10;
        params.max_tx_outputs = 15;
        let tv = TransactionValidator::new_for_tests(
            params.max_tx_inputs,
            params.max_tx_outputs,
            params.max_signature_script_len,
            params.max_script_public_key_len,
            params.ghostdag_k,
            params.coinbase_payload_script_public_key_max_len,
            params.coinbase_maturity,
            Default::default(),
        );

        // Taken from: d839d29b549469d0f9a23e51febe68d4084967a6a477868b511a5a8d88c5ae06
        let prev_tx_id = TransactionId::from_str("63020db736215f8b1105a9281f7bcbb6473d965ecc45bb2fb5da59bd35e6ff84").unwrap();

        let mut bytes = [0u8; 139];
        faster_hex::hex_decode("00004c875220ecdd9ec9f2c53ed8e5a170cc88354e133299022da55e1e8bd3c61d8b9dcbd7df2068f191b6aca3d9d8cfa2edb0c44a10fc87dc36b62e1d02228257ccdf979b1fce20b1503ef14aa6773ba3a1f012dbea2992e181766c35c5bc17465b5f57807540bf2006e161ced6b77c11b9a317080a899121a9c6df30a76490402f9a3b7e18bce97b54ae".as_bytes(), &mut bytes).unwrap();
        let signature_script = bytes.to_vec();

        let mut bytes = [0u8; 35];
        faster_hex::hex_decode("aa2071b6c2c604a8830a1484ba469e845c37bb0af32f044bc8fd0c892c8878419e8587".as_bytes(), &mut bytes)
            .unwrap();
        let script_pub_key_1 = SmallVec::from(bytes.to_vec());

        let mut bytes = [0u8; 34];
        faster_hex::hex_decode("206c376f9da440494e18b283803698ed13249af93be3e99f58f42d7d82744d3d15ac".as_bytes(), &mut bytes).unwrap();
        let script_pub_key_2 = SmallVec::from(bytes.to_vec());

        let tx = Transaction::new(
            0,
            vec![TransactionInput {
                previous_outpoint: TransactionOutpoint { transaction_id: prev_tx_id, index: 0 },
                signature_script,
                sequence: 0,
                sig_op_count: 4,
            }],
            vec![
                TransactionOutput { value: 10000000000000, script_public_key: ScriptPublicKey::new(0, script_pub_key_2) },
                TransactionOutput { value: 2792999990000, script_public_key: ScriptPublicKey::new(0, script_pub_key_1.clone()) },
            ],
            0,
            SubnetworkId::from_bytes([0, 0, 0, 0, 0, 0, 0, 0, 0, 0, 0, 0, 0, 0, 0, 0, 0, 0, 0, 0]),
            0,
            vec![],
        );

        let populated_tx = PopulatedTransaction::new(
            &tx,
            vec![UtxoEntry {
                amount: 12793000000000,
                script_public_key: ScriptPublicKey::new(0, script_pub_key_1),
                block_daa_score: 36151168,
                is_coinbase: false,
            }],
        );

        assert_eq!(tv.check_scripts(&populated_tx), Err(TxRuleError::SignatureInvalid(TxScriptError::EvalFalse)));

        // Test a tx with 2 inputs to cover parallelism split points in inner script checking code
        let (tx2, entries2) = duplicate_input(&tx, &populated_tx.entries);
        assert_eq!(
            tv.check_scripts(&PopulatedTransaction::new(&tx2, entries2)),
            Err(TxRuleError::SignatureInvalid(TxScriptError::EvalFalse))
        );
    }

    #[test]
    fn check_non_push_only_script_sig_test() {
        // We test a situation where the script itself is valid, but the script signature is not push only
        let params = MAINNET_PARAMS.clone();
        let tv = TransactionValidator::new_for_tests(
            params.max_tx_inputs,
            params.max_tx_outputs,
            params.max_signature_script_len,
            params.max_script_public_key_len,
            params.ghostdag_k,
            params.coinbase_payload_script_public_key_max_len,
            params.coinbase_maturity,
            Default::default(),
        );

        let prev_tx_id = TransactionId::from_str("1111111111111111111111111111111111111111111111111111111111111111").unwrap();

        let mut bytes = [0u8; 2];
        faster_hex::hex_decode("5175".as_bytes(), &mut bytes).unwrap(); // OP_TRUE OP_DROP
        let signature_script = bytes.to_vec();

        let mut bytes = [0u8; 1];
        faster_hex::hex_decode("51".as_bytes(), &mut bytes) // OP_TRUE
            .unwrap();
        let script_pub_key_1 = SmallVec::from(bytes.to_vec());

        let tx = Transaction::new(
            0,
            vec![TransactionInput {
                previous_outpoint: TransactionOutpoint { transaction_id: prev_tx_id, index: 0 },
                signature_script,
                sequence: 0,
                sig_op_count: 4,
            }],
            vec![TransactionOutput { value: 2792999990000, script_public_key: ScriptPublicKey::new(0, script_pub_key_1.clone()) }],
            0,
            SubnetworkId::from_bytes([0, 0, 0, 0, 0, 0, 0, 0, 0, 0, 0, 0, 0, 0, 0, 0, 0, 0, 0, 0]),
            0,
            vec![],
        );

        let populated_tx = PopulatedTransaction::new(
            &tx,
            vec![UtxoEntry {
                amount: 12793000000000,
                script_public_key: ScriptPublicKey::new(0, script_pub_key_1),
                block_daa_score: 36151168,
                is_coinbase: false,
            }],
        );

        assert_eq!(tv.check_scripts(&populated_tx), Err(TxRuleError::SignatureInvalid(TxScriptError::SignatureScriptNotPushOnly)));

        // Test a tx with 2 inputs to cover parallelism split points in inner script checking code
        let (tx2, entries2) = duplicate_input(&tx, &populated_tx.entries);
        assert_eq!(
            tv.check_scripts(&PopulatedTransaction::new(&tx2, entries2)),
            Err(TxRuleError::SignatureInvalid(TxScriptError::SignatureScriptNotPushOnly))
        );
    }

    #[test]
    fn test_sign() {
        let params = MAINNET_PARAMS.clone();
        let tv = TransactionValidator::new_for_tests(
            params.max_tx_inputs,
            params.max_tx_outputs,
            params.max_signature_script_len,
            params.max_script_public_key_len,
            params.ghostdag_k,
            params.coinbase_payload_script_public_key_max_len,
            params.coinbase_maturity,
            Default::default(),
        );

        let secp = Secp256k1::new();
        let (secret_key, public_key) = secp.generate_keypair(&mut rand::thread_rng());
        let (public_key, _) = public_key.x_only_public_key();
        let script_pub_key = once(0x20).chain(public_key.serialize()).chain(once(0xac)).collect_vec();
        let script_pub_key = ScriptVec::from_slice(&script_pub_key);

        let prev_tx_id = TransactionId::from_str("880eb9819a31821d9d2399e2f35e2433b72637e393d71ecc9b8d0250f49153c3").unwrap();
        let unsigned_tx = Transaction::new(
            0,
            vec![
                TransactionInput {
                    previous_outpoint: TransactionOutpoint { transaction_id: prev_tx_id, index: 0 },
                    signature_script: vec![],
                    sequence: 0,
                    sig_op_count: 0,
                },
                TransactionInput {
                    previous_outpoint: TransactionOutpoint { transaction_id: prev_tx_id, index: 1 },
                    signature_script: vec![],
                    sequence: 1,
                    sig_op_count: 0,
                },
                TransactionInput {
                    previous_outpoint: TransactionOutpoint { transaction_id: prev_tx_id, index: 2 },
                    signature_script: vec![],
                    sequence: 2,
                    sig_op_count: 0,
                },
            ],
            vec![
                TransactionOutput { value: 300, script_public_key: ScriptPublicKey::new(0, script_pub_key.clone()) },
                TransactionOutput { value: 300, script_public_key: ScriptPublicKey::new(0, script_pub_key.clone()) },
            ],
            1615462089000,
            SubnetworkId::from_bytes([1, 2, 3, 4, 5, 6, 7, 8, 9, 10, 0, 0, 0, 0, 0, 0, 0, 0, 0, 0]),
            0,
            vec![],
        );

        let entries = vec![
            UtxoEntry {
                amount: 100,
                script_public_key: ScriptPublicKey::new(0, script_pub_key.clone()),
                block_daa_score: 0,
                is_coinbase: false,
            },
            UtxoEntry {
                amount: 200,
                script_public_key: ScriptPublicKey::new(0, script_pub_key.clone()),
                block_daa_score: 0,
                is_coinbase: false,
            },
            UtxoEntry {
                amount: 300,
                script_public_key: ScriptPublicKey::new(0, script_pub_key),
                block_daa_score: 0,
                is_coinbase: false,
            },
        ];
        let schnorr_key = secp256k1::Keypair::from_seckey_slice(secp256k1::SECP256K1, &secret_key.secret_bytes()).unwrap();
        let signed_tx = sign(MutableTransaction::with_entries(unsigned_tx, entries), schnorr_key);
        let populated_tx = signed_tx.as_verifiable();
        assert_eq!(tv.check_scripts(&populated_tx), Ok(()));
        assert_eq!(TransactionValidator::check_sig_op_counts::<_, SigHashReusedValuesUnsync>(&populated_tx), Ok(()));
    }
}<|MERGE_RESOLUTION|>--- conflicted
+++ resolved
@@ -1,29 +1,15 @@
 use crate::constants::{MAX_SOMPI, SEQUENCE_LOCK_TIME_DISABLED, SEQUENCE_LOCK_TIME_MASK};
-use kaspa_consensus_core::hashing::sighash::{SigHashReusedValues, SigHashReusedValuesSync};
 use kaspa_consensus_core::{
-<<<<<<< HEAD
-    hashing::sighash::SigHashReusedValuesUnsync,
-=======
     hashing::sighash::{SigHashReusedValuesSync, SigHashReusedValuesUnsync},
->>>>>>> c59a0d1e
     mass::Kip9Version,
     tx::{TransactionInput, VerifiableTransaction},
 };
 use kaspa_core::warn;
-<<<<<<< HEAD
-use kaspa_txscript::caches::Cache;
-use kaspa_txscript::{get_sig_op_count, SigCacheKey, TxScriptEngine};
-use kaspa_txscript_errors::TxScriptError;
-use rayon::iter::IntoParallelIterator;
-use rayon::ThreadPool;
-use std::sync::Arc;
-=======
 use kaspa_txscript::{caches::Cache, get_sig_op_count, SigCacheKey, TxScriptEngine};
 use kaspa_txscript_errors::TxScriptError;
 use rayon::iter::{IntoParallelIterator, ParallelIterator};
 use rayon::ThreadPool;
 use std::marker::Sync;
->>>>>>> c59a0d1e
 
 use super::{
     errors::{TxResult, TxRuleError},
@@ -49,11 +35,7 @@
 impl TransactionValidator {
     pub fn validate_populated_transaction_and_get_fee(
         &self,
-<<<<<<< HEAD
-        tx: &(impl VerifiableTransaction + std::marker::Sync),
-=======
         tx: &(impl VerifiableTransaction + Sync),
->>>>>>> c59a0d1e
         pov_daa_score: u64,
         flags: TxValidationFlags,
         mass_and_feerate_threshold: Option<(u64, f64)>,
@@ -78,7 +60,7 @@
 
         match flags {
             TxValidationFlags::Full | TxValidationFlags::SkipMassCheck => {
-                Self::check_sig_op_counts::<_, SigHashReusedValuesUnsync>(tx)?;
+                Self::check_sig_op_counts(tx)?;
                 self.check_scripts(tx)?;
             }
             TxValidationFlags::SkipScriptChecks => {}
@@ -180,13 +162,9 @@
         Ok(())
     }
 
-    fn check_sig_op_counts<T: VerifiableTransaction, Reused: SigHashReusedValues>(tx: &T) -> TxResult<()> {
+    fn check_sig_op_counts<T: VerifiableTransaction>(tx: &T) -> TxResult<()> {
         for (i, (input, entry)) in tx.populated_inputs().enumerate() {
-<<<<<<< HEAD
-            let calculated = get_sig_op_count::<T, Reused>(&input.signature_script, &entry.script_public_key);
-=======
             let calculated = get_sig_op_count::<T, SigHashReusedValuesUnsync>(&input.signature_script, &entry.script_public_key);
->>>>>>> c59a0d1e
             if calculated != input.sig_op_count as u64 {
                 return Err(TxRuleError::WrongSigOpCount(i, input.sig_op_count as u64, calculated));
             }
@@ -194,22 +172,12 @@
         Ok(())
     }
 
-<<<<<<< HEAD
-    pub fn check_scripts(&self, tx: &(impl VerifiableTransaction + std::marker::Sync)) -> TxResult<()> {
-=======
     pub fn check_scripts(&self, tx: &(impl VerifiableTransaction + Sync)) -> TxResult<()> {
->>>>>>> c59a0d1e
         check_scripts(&self.sig_cache, tx)
     }
 }
 
 pub fn check_scripts(sig_cache: &Cache<SigCacheKey, bool>, tx: &(impl VerifiableTransaction + Sync)) -> TxResult<()> {
-<<<<<<< HEAD
-    if tx.inputs().len() > 1 {
-        check_scripts_par_iter(sig_cache, tx)
-    } else {
-        check_scripts_single_threaded(sig_cache, tx)
-=======
     if tx.inputs().len() > CHECK_SCRIPTS_PARALLELISM_THRESHOLD {
         check_scripts_par_iter(sig_cache, tx)
     } else {
@@ -223,7 +191,6 @@
         TxScriptEngine::from_transaction_input(tx, input, i, entry, &reused_values, sig_cache)
             .and_then(|mut e| e.execute())
             .map_err(|err| map_script_err(err, input))?;
->>>>>>> c59a0d1e
     }
     Ok(())
 }
@@ -246,53 +213,6 @@
     pool.install(|| check_scripts_par_iter(sig_cache, tx))
 }
 
-pub fn check_scripts_single_threaded(sig_cache: &Cache<SigCacheKey, bool>, tx: &impl VerifiableTransaction) -> TxResult<()> {
-    let reused_values = SigHashReusedValuesUnsync::new();
-    for (i, (input, entry)) in tx.populated_inputs().enumerate() {
-        let mut engine = TxScriptEngine::from_transaction_input(tx, input, i, entry, &reused_values, sig_cache)
-            .map_err(|err| map_script_err(err, input))?;
-        engine.execute().map_err(|err| map_script_err(err, input))?;
-    }
-    Ok(())
-}
-
-pub fn check_scripts_par_iter(
-    sig_cache: &Cache<SigCacheKey, bool>,
-    tx: &(impl VerifiableTransaction + std::marker::Sync),
-) -> TxResult<()> {
-    use rayon::iter::ParallelIterator;
-    let reused_values = std::sync::Arc::new(SigHashReusedValuesSync::new());
-    (0..tx.inputs().len())
-        .into_par_iter()
-        .try_for_each(|idx| {
-            let reused_values = reused_values.clone(); // Clone the Arc to share ownership
-            let (input, utxo) = tx.populated_input(idx);
-            let mut engine = TxScriptEngine::from_transaction_input(tx, input, idx, utxo, &reused_values, sig_cache)?;
-            engine.execute()
-        })
-        .map_err(TxRuleError::SignatureInvalid)
-}
-
-pub fn check_scripts_par_iter_thread(
-    sig_cache: &Cache<SigCacheKey, bool>,
-    tx: &(impl VerifiableTransaction + std::marker::Sync),
-    pool: &ThreadPool,
-) -> TxResult<()> {
-    use rayon::iter::ParallelIterator;
-    pool.install(|| {
-        let reused_values = Arc::new(SigHashReusedValuesSync::new());
-        (0..tx.inputs().len())
-            .into_par_iter()
-            .try_for_each(|idx| {
-                let reused_values = reused_values.clone(); // Clone the Arc to share ownership
-                let (input, utxo) = tx.populated_input(idx);
-                let mut engine = TxScriptEngine::from_transaction_input(tx, input, idx, utxo, &reused_values, sig_cache)?;
-                engine.execute()
-            })
-            .map_err(TxRuleError::SignatureInvalid)
-    })
-}
-
 fn map_script_err(script_err: TxScriptError, input: &TransactionInput) -> TxRuleError {
     if input.signature_script.is_empty() {
         TxRuleError::SignatureEmpty(script_err)
@@ -307,7 +227,6 @@
     use super::CHECK_SCRIPTS_PARALLELISM_THRESHOLD;
     use core::str::FromStr;
     use itertools::Itertools;
-    use kaspa_consensus_core::hashing::sighash::SigHashReusedValuesUnsync;
     use kaspa_consensus_core::sign::sign;
     use kaspa_consensus_core::subnets::SubnetworkId;
     use kaspa_consensus_core::tx::{MutableTransaction, PopulatedTransaction, ScriptVec, TransactionId, UtxoEntry};
@@ -888,6 +807,6 @@
         let signed_tx = sign(MutableTransaction::with_entries(unsigned_tx, entries), schnorr_key);
         let populated_tx = signed_tx.as_verifiable();
         assert_eq!(tv.check_scripts(&populated_tx), Ok(()));
-        assert_eq!(TransactionValidator::check_sig_op_counts::<_, SigHashReusedValuesUnsync>(&populated_tx), Ok(()));
+        assert_eq!(TransactionValidator::check_sig_op_counts(&populated_tx), Ok(()));
     }
 }