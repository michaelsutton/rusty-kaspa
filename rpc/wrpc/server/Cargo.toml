[package]
name = "kaspa-wrpc-server"
description = "Kaspa wRPC server"
rust-version.workspace = true
version.workspace = true
edition.workspace = true
authors.workspace = true
include.workspace = true
license.workspace = true
repository.workspace = true

[lib]
crate-type = ["cdylib", "lib"]

[dependencies]
async-trait.workspace = true
borsh = { workspace = true, features = ["rc"] }
futures.workspace = true
kaspa-consensus-core.workspace = true
kaspa-core.workspace = true
kaspa-grpc-client.workspace = true
kaspa-notify.workspace = true
kaspa-rpc-core.workspace = true
kaspa-rpc-macros.workspace = true
kaspa-rpc-service.workspace = true
kaspa-utils.workspace = true
log.workspace = true
num_cpus.workspace = true
paste.workspace = true
serde = { workspace = true, features = ["rc"] }
thiserror.workspace = true
tokio.workspace = true
workflow-core.workspace = true
workflow-log.workspace = true
workflow-rpc.workspace = true
workflow-serializer.workspace = true
<<<<<<< HEAD

# Adding explicitely the openssl dependency here is needed for a successful build with zigbuild and musl
# as used in the release deployment in GitHub CI
# see: https://github.com/rust-cross/cargo-zigbuild/issues/127

[target.x86_64-unknown-linux-gnu.dependencies]
openssl = { version = "0.10", features = ["vendored"] }

[target.x86_64-unknown-linux-musl.dependencies]
openssl = { version = "0.10", features = ["vendored"] }
=======
rustls.workspace = true
>>>>>>> 5b9c3cf9
<|MERGE_RESOLUTION|>--- conflicted
+++ resolved
@@ -34,17 +34,4 @@
 workflow-log.workspace = true
 workflow-rpc.workspace = true
 workflow-serializer.workspace = true
-<<<<<<< HEAD
-
-# Adding explicitely the openssl dependency here is needed for a successful build with zigbuild and musl
-# as used in the release deployment in GitHub CI
-# see: https://github.com/rust-cross/cargo-zigbuild/issues/127
-
-[target.x86_64-unknown-linux-gnu.dependencies]
-openssl = { version = "0.10", features = ["vendored"] }
-
-[target.x86_64-unknown-linux-musl.dependencies]
-openssl = { version = "0.10", features = ["vendored"] }
-=======
-rustls.workspace = true
->>>>>>> 5b9c3cf9
+rustls.workspace = true