use crate::{connection::*, server::*};
use kaspa_notify::scope::Scope;
use kaspa_rpc_core::{api::ops::RpcApiOps, prelude::*};
use kaspa_rpc_macros::build_wrpc_server_interface;
use std::sync::Arc;
use workflow_rpc::server::prelude::*;
use workflow_serializer::prelude::*;

/// A wrapper that creates an [`Interface`] instance and initializes
/// RPC methods and notifications against this interface. The interface
/// is later given to the RpcServer.  This wrapper exists to allow
/// a single initialization location for both the Kaspad Server and
/// the GRPC Proxy.
pub struct Router {
    pub interface: Arc<Interface<Server, Connection, RpcApiOps>>,
    pub server_context: Server,
}

impl Router {
    pub fn new(server_context: Server) -> Self {
        // let router_target = server_context.router_target();

        // The following macro iterates the supplied enum variants taking the variant
        // name and creating an RPC handler using that name. For example, receiving
        // `GetInfo` the macro will convert it to snake name for the function name
        // as well as create `Request` and `Response` typenames and using these typenames
        // it will create the RPC method handler.
        // ... `GetInfo` yields: get_info_call() + GetInfoRequest + GetInfoResponse
        #[allow(unreachable_patterns)]
        let mut interface = build_wrpc_server_interface!(
            server_context.clone(),
            Server,
            Connection,
            RpcApiOps,
            [
                Ping,
                AddPeer,
                Ban,
                EstimateNetworkHashesPerSecond,
                GetBalanceByAddress,
                GetBalancesByAddresses,
                GetBlock,
                GetBlockCount,
                GetBlockDagInfo,
                GetBlocks,
                GetBlockTemplate,
                GetCoinSupply,
                GetConnectedPeerInfo,
                GetCurrentNetwork,
                GetDaaScoreTimestampEstimate,
                GetFeeEstimate,
                GetFeeEstimateExperimental,
                GetHeaders,
                GetInfo,
                GetInfo,
                GetMempoolEntries,
                GetMempoolEntriesByAddresses,
                GetMempoolEntry,
                GetMetrics,
<<<<<<< HEAD
                GetConnections,
=======
                GetPeerAddresses,
                GetServerInfo,
>>>>>>> 958bc64c
                GetSink,
                GetSinkBlueScore,
                GetSubnetwork,
                GetSyncStatus,
                GetSystemInfo,
                GetUtxosByAddresses,
                GetVirtualChainFromBlock,
                ResolveFinalityConflict,
                Shutdown,
                SubmitBlock,
                SubmitTransaction,
                SubmitTransactionReplacement,
                Unban,
            ]
        );

        interface.method(
            RpcApiOps::Subscribe,
            workflow_rpc::server::Method::new(move |manager: Server, connection: Connection, scope: Serializable<Scope>| {
                Box::pin(async move {
                    manager.start_notify(&connection, scope.into_inner()).await.map_err(|err| err.to_string())?;
                    Ok(Serializable(SubscribeResponse::new(connection.id())))
                })
            }),
        );

        interface.method(
            RpcApiOps::Unsubscribe,
            workflow_rpc::server::Method::new(move |manager: Server, connection: Connection, scope: Serializable<Scope>| {
                Box::pin(async move {
                    manager.stop_notify(&connection, scope.into_inner()).await.unwrap_or_else(|err| {
                        workflow_log::log_trace!("wRPC server -> error calling stop_notify(): {err}");
                    });
                    Ok(Serializable(UnsubscribeResponse {}))
                })
            }),
        );

        Router { interface: Arc::new(interface), server_context }
    }
}<|MERGE_RESOLUTION|>--- conflicted
+++ resolved
@@ -57,12 +57,9 @@
                 GetMempoolEntriesByAddresses,
                 GetMempoolEntry,
                 GetMetrics,
-<<<<<<< HEAD
                 GetConnections,
-=======
                 GetPeerAddresses,
                 GetServerInfo,
->>>>>>> 958bc64c
                 GetSink,
                 GetSinkBlueScore,
                 GetSubnetwork,
