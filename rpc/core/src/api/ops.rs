--- conflicted
+++ resolved
@@ -124,40 +124,9 @@
     GetCoinSupply,
     /// Get DAA Score timestamp estimate
     GetDaaScoreTimestampEstimate,
-<<<<<<< HEAD
-=======
-
-    // Subscription commands for starting/stopping notifications
-    NotifyBlockAdded,
-    NotifyNewBlockTemplate,
-    NotifyUtxosChanged,
-    NotifyPruningPointUtxoSetOverride,
-    NotifyFinalityConflict,
-    NotifyFinalityConflictResolved, // for uniformity purpose only since subscribing to NotifyFinalityConflict means receiving both FinalityConflict and FinalityConflictResolved
-    NotifyVirtualDaaScoreChanged,
-    NotifyVirtualChainChanged,
-    NotifySinkBlueScoreChanged,
-
-    // ~
-    Subscribe,
-    Unsubscribe,
-
-    // Notification ops required by wRPC
-    // TODO: Remove these ops and use EventType as NotificationOps when workflow_rpc::server::interface::Interface
-    //       will be generic over a MethodOps and NotificationOps instead of a single Ops param.
-    BlockAddedNotification,
-    VirtualChainChangedNotification,
-    FinalityConflictNotification,
-    FinalityConflictResolvedNotification,
-    UtxosChangedNotification,
-    SinkBlueScoreChangedNotification,
-    VirtualDaaScoreChangedNotification,
-    PruningPointUtxoSetOverrideNotification,
-    NewBlockTemplateNotification,
 
     /// Extracts a transaction out of the request message and attempts to replace a matching transaction in the mempool with it, applying a mandatory Replace by Fee policy
     SubmitTransactionReplacement,
->>>>>>> 56c19c99
 }
 
 impl RpcApiOps {
