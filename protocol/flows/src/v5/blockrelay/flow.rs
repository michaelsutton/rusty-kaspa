--- conflicted
+++ resolved
@@ -254,11 +254,8 @@
         // Locator hashes are sent from later to earlier, so it makes sense to query consensus in reverse. Technically
         // with current syncer-side implementations (in both go-kaspa and this codebase) we could query only the last one,
         // but we prefer not relying on such details for correctness
-<<<<<<< HEAD
-=======
         //
         // TODO: change syncer-side to only send the most early block since it's sufficient for our needs
->>>>>>> 50d52330
         for h in locator_hashes.into_iter().rev() {
             if consensus.async_get_block_status(h).await.is_some_and(|s| s.has_block_body()) {
                 return Ok(true);
